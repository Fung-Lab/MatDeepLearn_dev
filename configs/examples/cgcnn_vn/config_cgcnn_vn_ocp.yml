--- conflicted
+++ resolved
@@ -42,18 +42,11 @@
     sweep:
       parallel: True
       do_sweep: True
-<<<<<<< HEAD
-      system: "local" # one of "local", "phoenix_slurm"
-      count: 1
-      # sweep_file: "/nethome/sbaskaran31/projects/Sidharth/MatDeepLearn_dev/configs/sweeps/cgcnn_vn_sweep_d1.yml"
-      sweep_file: "/nethome/sbaskaran31/projects/Sidharth/MatDeepLearn_dev/configs/cgcnn_vn_sweep.yml"
-=======
       system: "phoenix_slurm" # one of "local", "phoenix_slurm"
       job_config: "/nethome/sbaskaran31/projects/Sidharth/MatDeepLearn_dev/configs/jobs/phoenix_slurm.yml"
       count: 3
       sweep_file: "/nethome/sbaskaran31/projects/Sidharth/MatDeepLearn_dev/configs/sweeps/cgcnn_vn_sweep_d1.yml"
       # sweep_file: "/nethome/sbaskaran31/projects/Sidharth/MatDeepLearn_dev/configs/cgcnn_vn_sweep.yml"
->>>>>>> a40e0e59
 
 model:
   name: CGCNN_VN
