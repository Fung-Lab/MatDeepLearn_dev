trainer: property

task:
  run_mode: "train"
  identifier: "my_train_job"
  parallel: False
  # seed=0 means random initalization
<<<<<<< HEAD
  # seed=0 means random initalization
  seed: 0
  #seed=0 means random initalization

  use_wandb: True
  wandb_entity: "fung-lab"
  wandb_project: "cgcnn_vn"

=======
  seed: 12345678
>>>>>>> 6c3ba4a6
  # Defaults to run directory if not specified
  save_dir: 
  continue_job: False
  load_training_state: False
  # Path to the checkpoint file
  checkpoint_path: 
  write_output: True  

model:
  name: CGCNN  
  save_model: True
  model_path: "cgcnn.pth"
  edge_steps: 50
  self_loop: True
  # model attributes
  # model attributes
  dim1: 100
  dim2: 150
  pre_fc_count: 1
  gc_count: 4
  post_fc_count: 3
  pool: "global_mean_pool"
  pool_order: "early"
  batch_norm: True
  batch_track_stats: True
  act: "relu"
  dropout_rate: 0.0  

optim:
  max_epochs: 40
  max_checkpoint_epochs: 0
  max_checkpoint_epochs: 0
  lr: 0.002
  # Either custom or from torch.nn.functional library. If from torch, loss_type is TorchLossWrapper
  # Either custom or from torch.nn.functional library. If from torch, loss_type is TorchLossWrapper
  loss:
    loss_type: "TorchLossWrapper"
    loss_args: {"loss_fn": "l1_loss"}

  batch_size: 64
  optimizer:
    optimizer_type: "AdamW"
    optimizer_args: {}
  scheduler:
    scheduler_type: "ReduceLROnPlateau"
    scheduler_args: {"mode":"min", "factor":0.8, "patience":10, "min_lr":0.00001, "threshold":0.0002}
  #Training print out frequency (print per n number of epochs)
  verbosity: 5
  
dataset:
  name: "test_data"
  processed: False
<<<<<<< HEAD
  # Path to data files
  src: "/global/cfs/projectdirs/m3641/Shared/Materials_datasets/MP_data_npj/raw/"
  # Path to target file within data_path
  target_path: "/global/cfs/projectdirs/m3641/Shared/Materials_datasets/MP_data_npj/targets.csv"
  # Path to save processed data.pt file
  pt_path: "/global/homes/s/shuyijia/datasets/MP_data_npj/"
  transforms:
    - name: GetY
      args:
        index: 0
      otf: False
  # Format of data files (limit to those supported by ASE)
  data_format: "json"
  # Method of obtaining atom idctionary: available:(onehot)
  # Method of obtaining atom idctionary: available:(onehot)
=======
  # Path to data files - this can either be in the form of a string denoting a single path or a dictionary of {train: train_path, val: val_path, test: test_path, predict: predict_path}
  src: data/test_data/data_graph_scalar.json
  # Path to target file within data_path - this can either be in the form of a string denoting a single path or a dictionary of {train: train_path, val: val_path, test: test_path} or left blank when the dataset is a single json file
  # Example: target_path: "data/raw_graph_scalar/targets.csv"
  target_path: 
  # Path to save processed data.pt file
  pt_path: "data/"
  # Either "node" or "graph"
  prediction_level: "graph"
  
  transforms:
    - name: GetY
      args:
        # index specifies the index of a target vector to predict, which is useful when there are multiple property labels for a single dataset
        # For example, an index: 0 (default) will use the first entry in the target vector 
        # if all values are to be predicted simultaneously, then specify index: -1
        index: -1
      otf: True # Optional parameter, default is False
  all_neighbors : True
  # one of mdl (minimum image convention), ocp (all neighbors included)
  edge_calc_method: "mdl"
  # Format of data files (limit to those supported by ASE: https://wiki.fysik.dtu.dk/ase/ase/io/io.html)
  data_format: "json"
  # Method of obtaining atom dictionary: available: (onehot)
>>>>>>> 6c3ba4a6
  node_representation: "onehot"
  additional_attributes: []
  # Print out processing info
  # Print out processing info
  verbose: True
  use_virtual_nodes: False
  # graph specific settings
  preprocess_params:
    cutoff_radius : 8.0
<<<<<<< HEAD
    n_neighbors : 12
    edge_steps : 50
  # Ratios for train/val/test split out of a total of 1
  train_ratio: 0.8
=======
    n_neighbors : 250
    num_offsets: 1
    edge_steps : 50
  # Ratios for train/val/test split out of a total of less than 1
  train_ratio: 0.85
>>>>>>> 6c3ba4a6
  val_ratio: 0.05
  test_ratio: 0.10
  
<|MERGE_RESOLUTION|>--- conflicted
+++ resolved
@@ -4,19 +4,11 @@
   run_mode: "train"
   identifier: "my_train_job"
   parallel: False
-  # seed=0 means random initalization
-<<<<<<< HEAD
-  # seed=0 means random initalization
-  seed: 0
-  #seed=0 means random initalization
-
   use_wandb: True
   wandb_entity: "fung-lab"
   wandb_project: "cgcnn_vn"
 
-=======
   seed: 12345678
->>>>>>> 6c3ba4a6
   # Defaults to run directory if not specified
   save_dir: 
   continue_job: False
@@ -47,6 +39,7 @@
 
 optim:
   max_epochs: 40
+  max_epochs: 250
   max_checkpoint_epochs: 0
   max_checkpoint_epochs: 0
   lr: 0.002
@@ -69,23 +62,6 @@
 dataset:
   name: "test_data"
   processed: False
-<<<<<<< HEAD
-  # Path to data files
-  src: "/global/cfs/projectdirs/m3641/Shared/Materials_datasets/MP_data_npj/raw/"
-  # Path to target file within data_path
-  target_path: "/global/cfs/projectdirs/m3641/Shared/Materials_datasets/MP_data_npj/targets.csv"
-  # Path to save processed data.pt file
-  pt_path: "/global/homes/s/shuyijia/datasets/MP_data_npj/"
-  transforms:
-    - name: GetY
-      args:
-        index: 0
-      otf: False
-  # Format of data files (limit to those supported by ASE)
-  data_format: "json"
-  # Method of obtaining atom idctionary: available:(onehot)
-  # Method of obtaining atom idctionary: available:(onehot)
-=======
   # Path to data files - this can either be in the form of a string denoting a single path or a dictionary of {train: train_path, val: val_path, test: test_path, predict: predict_path}
   src: data/test_data/data_graph_scalar.json
   # Path to target file within data_path - this can either be in the form of a string denoting a single path or a dictionary of {train: train_path, val: val_path, test: test_path} or left blank when the dataset is a single json file
@@ -110,7 +86,6 @@
   # Format of data files (limit to those supported by ASE: https://wiki.fysik.dtu.dk/ase/ase/io/io.html)
   data_format: "json"
   # Method of obtaining atom dictionary: available: (onehot)
->>>>>>> 6c3ba4a6
   node_representation: "onehot"
   additional_attributes: []
   # Print out processing info
@@ -120,18 +95,11 @@
   # graph specific settings
   preprocess_params:
     cutoff_radius : 8.0
-<<<<<<< HEAD
-    n_neighbors : 12
-    edge_steps : 50
-  # Ratios for train/val/test split out of a total of 1
-  train_ratio: 0.8
-=======
     n_neighbors : 250
     num_offsets: 1
     edge_steps : 50
   # Ratios for train/val/test split out of a total of less than 1
   train_ratio: 0.85
->>>>>>> 6c3ba4a6
   val_ratio: 0.05
   test_ratio: 0.10
   
