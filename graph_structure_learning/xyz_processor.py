--- conflicted
+++ resolved
@@ -69,13 +69,9 @@
                     f.write(f"{len(atoms)}\n")
                     f.write("XYZ file generated from dataset\n")
                     for symbol, pos in zip(atomic_symbols, positions):
-<<<<<<< HEAD
                         for p in pos:
                             print(type(p))
                         f.write(f"{symbol} {' '.join(map(str, pos))}\n")
-=======
-                        f.write(f"{symbol} {' '.join(map(lambda x: '{:.20f}'.format(x), pos))}\n")
->>>>>>> 3a09c743
 
                 # Convert XYZ file to Mol object & store it in list
                 try:
