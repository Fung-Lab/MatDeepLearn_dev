"""
    Run our GNN-GSL model.
        - Much of this code can be taken from main.py, but
        we will have to modify the running process so that it
        takes the 'readout' output from the trainer and feeds
        it into the GSL pipeline.
"""

import json

from xyz_processor import *
from molecular_similarity_graph import *

<<<<<<< HEAD

=======
processor = MoleculeProcessor()
>>>>>>> 3a09c743
# testing
with open('../data/QM9.json') as f:
    data = json.load(f)
<<<<<<< HEAD
    processor = MoleculeProcessor(molList=data)
    print(data[:100])
=======
    processor.rawMols = data
>>>>>>> 3a09c743
    processor.processMolObjects()
    print(processor.rawMols == None)
    print("PROCESSED MOLS: ", processor.processedMols)
    processor.computeMetrics()
    print(processor.similarityMap)<|MERGE_RESOLUTION|>--- conflicted
+++ resolved
@@ -11,20 +11,12 @@
 from xyz_processor import *
 from molecular_similarity_graph import *
 
-<<<<<<< HEAD
 
-=======
-processor = MoleculeProcessor()
->>>>>>> 3a09c743
 # testing
 with open('../data/QM9.json') as f:
     data = json.load(f)
-<<<<<<< HEAD
     processor = MoleculeProcessor(molList=data)
     print(data[:100])
-=======
-    processor.rawMols = data
->>>>>>> 3a09c743
     processor.processMolObjects()
     print(processor.rawMols == None)
     print("PROCESSED MOLS: ", processor.processedMols)
