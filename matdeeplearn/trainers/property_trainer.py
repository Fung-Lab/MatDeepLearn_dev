import logging
import time

import numpy as np
import torch

from matdeeplearn.common.registry import registry
from matdeeplearn.modules.evaluator import Evaluator
from matdeeplearn.trainers.base_trainer import BaseTrainer

import wandb


@registry.register_trainer("property")
class PropertyTrainer(BaseTrainer):
    def __init__(
        self,
        model,
        dataset,
        optimizer,
        sampler,
        scheduler,
        train_loader,
        val_loader,
        test_loader,
        loss,
        max_epochs,
        max_checkpoint_epochs,
        identifier,
        verbosity,
        save_dir,
        checkpoint_dir,
<<<<<<< HEAD
        wandb_config,
        model_config,
        opt_config,
        dataset_config,
=======
>>>>>>> 60c53b8e
    ):
        super().__init__(
            model,
            dataset,
            optimizer,
            sampler,
            scheduler,
            train_loader,
            val_loader,
            test_loader,
            loss,
            max_epochs,
            max_checkpoint_epochs,
            identifier,
            verbosity,
            save_dir,
            checkpoint_dir,
<<<<<<< HEAD
            wandb_config,
            model_config,
            opt_config,
            dataset_config,
=======
>>>>>>> 60c53b8e
        )

        self.use_wandb = self.wandb_config.get("use_wandb", False)

    def train(self):
        # Start training over epochs loop
        # Calculate start_epoch from step instead of loading the epoch number
        # to prevent inconsistencies due to different batch size in checkpoint.
        start_epoch = self.step // len(self.train_loader)

        epochs_to_run = (
            self.max_checkpoint_epochs + start_epoch
            if self.max_checkpoint_epochs
            else self.max_epochs
        )

        if self.train_verbosity:
            logging.info("Starting regular training")
            logging.info(
                f"running for {epochs_to_run} epochs on {type(self.model).__name__} model"
            )

<<<<<<< HEAD
        # configure wandb experiment tracking
        if self.use_wandb:
            _wandb_config = {
                "model_hyperparams": self.model_config["hyperparams"],
                "optimizer_hyperparams": {
                    "start_lr": self.opt_config["lr"],
                    "epochs": self.opt_config["max_epochs"],
                    "batch_size": self.opt_config["batch_size"],
                    "scheduler_args": self.opt_config["scheduler"]["scheduler_args"],
                },
                "preprocess_params": self.dataset_config["preprocess_params"],
                "splits": {
                    "train": self.dataset_config["train_ratio"],
                    "val": self.dataset_config["val_ratio"],
                    "test": self.dataset_config["test_ratio"],
                },
            }
            wandb.init(
                settings=wandb.Settings(start_method="fork"),
                project=self.wandb_config.get("wandb_project", "matdeeplearn"),
                entity=self.wandb_config.get("wandb_entity", "fung-lab"),
                name=self.identifier,
                config=_wandb_config
            )

        # Start training over epochs loop
        # Calculate start_epoch from step instead of loading the epoch number
        # to prevent inconsistencies due to different batch size in checkpoint.
        start_epoch = self.step // len(self.train_loader)
        # train_metrics = defaultdict(list)

        try:
            for epoch in range(start_epoch, start_epoch + self.max_epochs):
                epoch_start_time = time.time()
                if self.train_sampler:
                    self.train_sampler.set_epoch(epoch)
                skip_steps = self.step % len(self.train_loader)
                train_loader_iter = iter(self.train_loader)

                # metrics for every epoch
                _metrics = {}

                for i in range(skip_steps, len(self.train_loader)):
                    self.epoch = epoch + (i + 1) / len(self.train_loader)
                    self.step = epoch * len(self.train_loader) + i + 1
                    self.model.train()

                    # Get a batch of train data
                    batch = next(train_loader_iter).to(self.device)

                    # Compute forward, loss, backward
                    out = self._forward(batch)
                    loss = self._compute_loss(out, batch)
                    self._backward(loss)

                    # Compute metrics
                    # TODO: revert _metrics to be empty per batch, so metrics are logged per batch, not per epoch
                    #  keep option to log metrics per epoch
                    _metrics = self._compute_metrics(out, batch, _metrics)
                    self.metrics = self.evaluator.update("loss", loss.item(), _metrics)

                # TODO: could add param to eval and save on increments instead of every time
                # Save current model
                self.save_model(checkpoint_file="checkpoint.pt", training_state=True)

                # Evaluate on validation set if it exists
                if self.val_loader:
                    val_metrics = self.validate()

                    # Train loop timings
                    self.epoch_time = time.time() - epoch_start_time
                    # Log metrics
                    if epoch % self.train_verbosity == 0:
                        curr_metrics = self._log_metrics(val_metrics)

                        # update overall metrics for plotting
                        # train_metrics["train"].append(curr_metrics["train"])
                        # train_metrics["val"].append(curr_metrics["val"])
                        # train_metrics["lr"].append(curr_metrics["lr"])
                        # train_metrics["time"].append(curr_metrics["time"])

                    # Update best val metric and model, and save best model and predicted outputs
                    if (
                        val_metrics[type(self.loss_fn).__name__]["metric"]
                        < self.best_val_metric
                    ):
                        self.update_best_model(val_metrics)

                    # step scheduler, using validation error
                    self._scheduler_step()

        except KeyboardInterrupt:
            logging.info("Training interrupted by user, saving progress")
=======
        for epoch in range(start_epoch, epochs_to_run):
            epoch_start_time = time.time()
            if self.train_sampler:
                self.train_sampler.set_epoch(epoch)
            skip_steps = self.step % len(self.train_loader)
            train_loader_iter = iter(self.train_loader)

            # metrics for every epoch
            _metrics = {}

            for i in range(skip_steps, len(self.train_loader)):
                self.epoch = epoch + (i + 1) / len(self.train_loader)
                self.step = epoch * len(self.train_loader) + i + 1
                self.model.train()

                # Get a batch of train data
                batch = next(train_loader_iter).to(self.device)

                # Compute forward, loss, backward
                out = self._forward(batch)
                loss = self._compute_loss(out, batch)
                self._backward(loss)

                # Compute metrics
                # TODO: revert _metrics to be empty per batch, so metrics are logged per batch, not per epoch
                #  keep option to log metrics per epoch
                _metrics = self._compute_metrics(out, batch, _metrics)
                self.metrics = self.evaluator.update("loss", loss.item(), _metrics)

            # TODO: could add param to eval and save on increments instead of every time
            # Save current model
>>>>>>> 60c53b8e
            self.save_model(checkpoint_file="checkpoint.pt", training_state=True)
            # self.plot_losses(train_metrics)

        # plot metrics
        # self.plot_losses(train_metrics)

        return self.best_model_state

    def validate(self, split="val"):
        self.model.eval()
        evaluator, metrics = Evaluator(), {}

        loader_iter = (
            iter(self.val_loader) if split == "val" else iter(self.test_loader)
        )

        for i in range(0, len(loader_iter)):
            with torch.no_grad():
                batch = next(loader_iter).to(self.device)
                out = self._forward(batch.to(self.device))
                loss = self._compute_loss(out, batch)
                # Compute metrics
                metrics = self._compute_metrics(out, batch, metrics)
                metrics = evaluator.update("loss", loss.item(), metrics)

        return metrics

    @torch.no_grad()
    def predict(self, loader, split):
        # TODO: make predict method work as standalone task
        assert isinstance(loader, torch.utils.data.dataloader.DataLoader)

        predict, target = None, None
        ids = []
        node_level_predictions = False
        for i, batch in enumerate(loader):
            out = self._forward(batch.to(self.device))

            # if out is a tuple, then it's scaled data
            if type(out) == tuple:
                out = out[0] * out[1].view(-1, 1).expand_as(out[0])

            batch_p = out.data.cpu().numpy()
            batch_t = batch[self.model.target_attr].cpu().numpy()

            batch_ids = np.array(
                [item for sublist in batch.structure_id for item in sublist]
            )

            # if shape is 2D, then it has node-level predictions
            if batch_p.ndim == 2:
                node_level_predictions = True
                node_ids = batch.z.cpu().numpy()
                structure_ids = np.repeat(
                    batch_ids, batch.n_atoms.cpu().numpy(), axis=0
                )
                batch_ids = np.column_stack((structure_ids, node_ids))

            ids = batch_ids if i == 0 else np.row_stack((ids, batch_ids))
            predict = batch_p if i == 0 else np.concatenate((predict, batch_p), axis=0)
            target = batch_t if i == 0 else np.concatenate((target, batch_t), axis=0)

        predictions = np.column_stack((ids, target, predict))

        self.save_results(
            predictions, f"{split}_predictions.csv", node_level_predictions
        )

        return predictions

    def _forward(self, batch_data):
        output = self.model(batch_data)
        return output

    def _compute_loss(self, out, batch_data):
        loss = self.loss_fn(out, batch_data.to(self.device))
        return loss

    def _backward(self, loss):
        self.optimizer.zero_grad()
        loss.backward()
        self.optimizer.step()

    def _compute_metrics(self, out, batch_data, metrics):
        # TODO: finish this method
        property_target = batch_data.to(self.device)

        metrics = self.evaluator.eval(
            out, property_target, self.loss_fn, prev_metrics=metrics
        )

        return metrics

    def _log_metrics(self, val_metrics=None):
        if not val_metrics:
            logging.info(f"epoch: {self.epoch}, learning rate: {self.scheduler.lr}")
            logging.info(self.metrics[type(self.loss_fn).__name__]["metric"])
        else:
            train_loss = self.metrics[type(self.loss_fn).__name__]["metric"]
            val_loss = val_metrics[type(self.loss_fn).__name__]["metric"]

            log_kwargs = {
                "epoch": int(self.epoch - 1),
                "lr": self.scheduler.lr,
                "train_loss": train_loss,
                "val_loss": val_loss,
                "epoch_time": self.epoch_time,
            }

            logging.info(
                "Epoch: {:04d}, Learning Rate: {:.6f}, Training Error: {:.5f}, Val Error: {:.5f}, Time per epoch (s): {:.5f}".format(
                    *log_kwargs.values()
                )
            )

            # wandb logging
            if self.use_wandb:
                wandb.log(log_kwargs)

            return {
                "lr": self.scheduler.lr,
                "train": train_loss,
                "val": val_loss,
                "time": self.epoch_time,
            }

    def _load_task(self):
        """Initializes task-specific info. Implemented by derived classes."""
        pass

    def _scheduler_step(self):
        if self.scheduler.scheduler_type == "ReduceLROnPlateau":
            self.scheduler.step(
                metrics=self.metrics[type(self.loss_fn).__name__]["metric"]
            )
        else:
            self.scheduler.step()<|MERGE_RESOLUTION|>--- conflicted
+++ resolved
@@ -30,13 +30,10 @@
         verbosity,
         save_dir,
         checkpoint_dir,
-<<<<<<< HEAD
         wandb_config,
         model_config,
         opt_config,
         dataset_config,
-=======
->>>>>>> 60c53b8e
     ):
         super().__init__(
             model,
@@ -54,36 +51,21 @@
             verbosity,
             save_dir,
             checkpoint_dir,
-<<<<<<< HEAD
             wandb_config,
             model_config,
             opt_config,
             dataset_config,
-=======
->>>>>>> 60c53b8e
         )
 
         self.use_wandb = self.wandb_config.get("use_wandb", False)
 
     def train(self):
-        # Start training over epochs loop
-        # Calculate start_epoch from step instead of loading the epoch number
-        # to prevent inconsistencies due to different batch size in checkpoint.
-        start_epoch = self.step // len(self.train_loader)
-
-        epochs_to_run = (
-            self.max_checkpoint_epochs + start_epoch
-            if self.max_checkpoint_epochs
-            else self.max_epochs
-        )
-
         if self.train_verbosity:
             logging.info("Starting regular training")
             logging.info(
-                f"running for {epochs_to_run} epochs on {type(self.model).__name__} model"
-            )
-
-<<<<<<< HEAD
+                f"running for  {self.max_epochs} epochs on {type(self.model).__name__} model"
+            )
+
         # configure wandb experiment tracking
         if self.use_wandb:
             _wandb_config = {
@@ -113,71 +95,19 @@
         # Calculate start_epoch from step instead of loading the epoch number
         # to prevent inconsistencies due to different batch size in checkpoint.
         start_epoch = self.step // len(self.train_loader)
-        # train_metrics = defaultdict(list)
-
-        try:
-            for epoch in range(start_epoch, start_epoch + self.max_epochs):
-                epoch_start_time = time.time()
-                if self.train_sampler:
-                    self.train_sampler.set_epoch(epoch)
-                skip_steps = self.step % len(self.train_loader)
-                train_loader_iter = iter(self.train_loader)
-
-                # metrics for every epoch
-                _metrics = {}
-
-                for i in range(skip_steps, len(self.train_loader)):
-                    self.epoch = epoch + (i + 1) / len(self.train_loader)
-                    self.step = epoch * len(self.train_loader) + i + 1
-                    self.model.train()
-
-                    # Get a batch of train data
-                    batch = next(train_loader_iter).to(self.device)
-
-                    # Compute forward, loss, backward
-                    out = self._forward(batch)
-                    loss = self._compute_loss(out, batch)
-                    self._backward(loss)
-
-                    # Compute metrics
-                    # TODO: revert _metrics to be empty per batch, so metrics are logged per batch, not per epoch
-                    #  keep option to log metrics per epoch
-                    _metrics = self._compute_metrics(out, batch, _metrics)
-                    self.metrics = self.evaluator.update("loss", loss.item(), _metrics)
-
-                # TODO: could add param to eval and save on increments instead of every time
-                # Save current model
-                self.save_model(checkpoint_file="checkpoint.pt", training_state=True)
-
-                # Evaluate on validation set if it exists
-                if self.val_loader:
-                    val_metrics = self.validate()
-
-                    # Train loop timings
-                    self.epoch_time = time.time() - epoch_start_time
-                    # Log metrics
-                    if epoch % self.train_verbosity == 0:
-                        curr_metrics = self._log_metrics(val_metrics)
-
-                        # update overall metrics for plotting
-                        # train_metrics["train"].append(curr_metrics["train"])
-                        # train_metrics["val"].append(curr_metrics["val"])
-                        # train_metrics["lr"].append(curr_metrics["lr"])
-                        # train_metrics["time"].append(curr_metrics["time"])
-
-                    # Update best val metric and model, and save best model and predicted outputs
-                    if (
-                        val_metrics[type(self.loss_fn).__name__]["metric"]
-                        < self.best_val_metric
-                    ):
-                        self.update_best_model(val_metrics)
-
-                    # step scheduler, using validation error
-                    self._scheduler_step()
-
-        except KeyboardInterrupt:
-            logging.info("Training interrupted by user, saving progress")
-=======
+
+        epochs_to_run = (
+            self.max_checkpoint_epochs + start_epoch
+            if self.max_checkpoint_epochs
+            else self.max_epochs
+        )
+
+        if self.train_verbosity:
+            logging.info("Starting regular training")
+            logging.info(
+                f"running for {epochs_to_run} epochs on {type(self.model).__name__} model"
+            )
+
         for epoch in range(start_epoch, epochs_to_run):
             epoch_start_time = time.time()
             if self.train_sampler:
@@ -185,6 +115,7 @@
             skip_steps = self.step % len(self.train_loader)
             train_loader_iter = iter(self.train_loader)
 
+
             # metrics for every epoch
             _metrics = {}
 
@@ -209,9 +140,33 @@
 
             # TODO: could add param to eval and save on increments instead of every time
             # Save current model
->>>>>>> 60c53b8e
             self.save_model(checkpoint_file="checkpoint.pt", training_state=True)
-            # self.plot_losses(train_metrics)
+
+            # Evaluate on validation set if it exists
+            if self.val_loader:
+                val_metrics = self.validate()
+
+                # Train loop timings
+                self.epoch_time = time.time() - epoch_start_time
+                # Log metrics
+                if epoch % self.train_verbosity == 0:
+                    curr_metrics = self._log_metrics(val_metrics)
+
+                    # update overall metrics for plotting
+                    # train_metrics["train"].append(curr_metrics["train"])
+                    # train_metrics["val"].append(curr_metrics["val"])
+                    # train_metrics["lr"].append(curr_metrics["lr"])
+                    # train_metrics["time"].append(curr_metrics["time"])
+
+                # Update best val metric and model, and save best model and predicted outputs
+                if (
+                    val_metrics[type(self.loss_fn).__name__]["metric"]
+                    < self.best_val_metric
+                ):
+                    self.update_best_model(val_metrics)
+
+                # step scheduler, using validation error
+                self._scheduler_step()
 
         # plot metrics
         # self.plot_losses(train_metrics)
