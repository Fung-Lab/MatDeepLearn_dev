--- conflicted
+++ resolved
@@ -103,21 +103,11 @@
                 #print(epoch, i, torch.cuda.memory_allocated() / (1024 * 1024), torch.cuda.memory_cached() / (1024 * 1024), torch.sum(batch.n_atoms))          
                 # Compute forward, loss, backward    
                 with autocast(enabled=self.use_amp):
-<<<<<<< HEAD
-                    out = self._forward(batch)
-                    if type(out) == tuple:
-                        out = out[0]
-                    loss = self._compute_loss(out, batch)
-
-                self._backward(loss)
-
-=======
                     out = self._forward(batch)                                            
                     loss = self._compute_loss(out, batch)  
                 #print(i, torch.cuda.memory_allocated() / (1024 * 1024), torch.cuda.memory_cached() / (1024 * 1024))                                               
                 grad_norm = self._backward(loss)  
                 pbar.set_description("Batch Loss {:.4f}, grad norm {:.4f}".format(loss.item(), grad_norm.item()))             
->>>>>>> 0e3332c0
                 # Compute metrics
                 # TODO: revert _metrics to be empty per batch, so metrics are logged per batch, not per epoch
                 #  keep option to log metrics per epoch  
@@ -188,18 +178,6 @@
             loader_iter = iter(self.data_loader["train_loader"])
 
         for i in range(0, len(loader_iter)):
-<<<<<<< HEAD
-            with torch.no_grad():
-                batch = next(loader_iter).to(self.rank)
-                out = self._forward(batch.to(self.rank))
-                if type(out) == tuple:
-                    out = out[0]
-                loss = self._compute_loss(out, batch)
-                # Compute metrics
-                metrics = self._compute_metrics(out, batch, metrics)
-                metrics = evaluator.update("loss", loss.item(), metrics)
-
-=======
             #print(i, torch.cuda.memory_allocated() / (1024 * 1024), torch.cuda.memory_cached() / (1024 * 1024))  
             batch = next(loader_iter).to(self.rank)
             out = self._forward(batch.to(self.rank))
@@ -212,7 +190,6 @@
         
         torch.cuda.empty_cache()
         
->>>>>>> 0e3332c0
         return metrics
 
     @torch.no_grad()
@@ -238,30 +215,6 @@
         for i in range(0, len(loader_iter)):
             batch = next(loader_iter).to(self.rank)      
             out = self._forward(batch.to(self.rank))
-<<<<<<< HEAD
-            if type(out) == tuple:
-                out = out[0]
-            loss = self._compute_loss(out, batch)
-            _metrics_predict = self._compute_metrics(out, batch, _metrics_predict)
-            self._metrics_predict = self.evaluator.update(
-                "loss", loss.item(), _metrics_predict
-            )
-
-            # if out is a tuple, then it's scaled data
-            # if type(out) == tuple:
-            #    out = out[0] * out[1].view(-1, 1).expand_as(out[0])
-
-            batch_p = out.data
-            if str(self.rank) not in ("cpu", "cuda"):
-                batch_t = batch[self.model.module.target_attr]
-            else:
-                batch_t = batch[self.model.target_attr]
-
-            # batch_ids = np.array(
-            #    [item for sublist in batch.structure_id for item in sublist]
-            # )
-            batch_ids = batch.structure_id
-=======
             batch_p = out["output"].data.cpu().numpy()
             batch_ids = batch.structure_id 
             
@@ -281,7 +234,6 @@
                         
             # Node level prediction 
             if batch_p.shape[0] > loader.batch_size:                 
->>>>>>> 0e3332c0
 
                 node_level = True
                 node_ids = batch.z.cpu().numpy()
@@ -313,13 +265,6 @@
                     target_cell_grad = batch_t_cell_grad if i == 0 else np.concatenate((target_cell_grad, batch_t_cell_grad), axis=0)                          
                          
             ids = batch_ids if i == 0 else np.row_stack((ids, batch_ids))
-<<<<<<< HEAD
-            predict = (
-                batch_p if i == 0 else torch.cat((predict, batch_p), axis=0)
-            )
-            target = batch_t if i == 0 else torch.cat((target, batch_t), axis=0)
-
-=======
             predict = batch_p if i == 0 else np.concatenate((predict, batch_p), axis=0)
             if labels == True:
                 target = batch_t if i == 0 else np.concatenate((target, batch_t), axis=0)
@@ -328,8 +273,7 @@
                 del loss, batch, out 
             else:  
                 del batch, out 
-            
->>>>>>> 0e3332c0
+
         if write_output == True:
             if labels == True:
                 self.save_results(
