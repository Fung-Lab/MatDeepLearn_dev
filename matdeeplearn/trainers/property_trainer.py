import logging
import time
import math

import numpy as np
import torch
from torch import distributed as dist
from torch.cuda.amp import autocast

from tqdm import tqdm
from matdeeplearn.common.data import get_dataloader
from matdeeplearn.common.registry import registry
from matdeeplearn.modules.evaluator import Evaluator
from matdeeplearn.trainers.base_trainer import BaseTrainer

from torch.profiler import profile, record_function, ProfilerActivity


@registry.register_trainer("property")
class PropertyTrainer(BaseTrainer):
    def __init__(
        self,
        model,
        dataset,
        optimizer,
        sampler,
        scheduler,
        data_loader,
        loss,
        max_epochs,
        clip_grad_norm,
        max_checkpoint_epochs,
        identifier,
        verbosity,
        batch_tqdm,
        write_output,
        output_frequency,
        model_save_frequency,
        save_dir,
        checkpoint_path,
        use_amp,
    ):
        super().__init__(
            model,
            dataset,
            optimizer,
            sampler,
            scheduler,
            data_loader,
            loss,
            max_epochs,
            clip_grad_norm,
            max_checkpoint_epochs,
            identifier,
            verbosity,
            batch_tqdm,
            write_output,
            output_frequency,
            model_save_frequency,
            save_dir,
            checkpoint_path,          
            use_amp,
        )

    def train(self):
        # Start training over epochs loop
        # Calculate start_epoch from step instead of loading the epoch number
        # to prevent inconsistencies due to different batch size in checkpoint.
        # start_epoch = self.step // len(self.train_loader)
        start_epoch = int(self.epoch)

        if str(self.rank) not in ("cpu", "cuda"):
            dist.barrier()
        
        end_epoch = (
            self.max_checkpoint_epochs + start_epoch
            if self.max_checkpoint_epochs
            else self.max_epochs
        )

        if self.train_verbosity:
            logging.info("Starting regular training")
            if str(self.rank) not in ("cpu", "cuda"):
                logging.info(
                    f"Running for {end_epoch - start_epoch} epochs on {type(self.model[0].module).__name__} model"
                )
            else:
                logging.info(
                    f"Running for {end_epoch - start_epoch} epochs on {type(self.model[0]).__name__} model"
                )
     
        for epoch in range(start_epoch, end_epoch):            
            epoch_start_time = time.time()
            if self.train_sampler:
                self.train_sampler.set_epoch(epoch)
            # skip_steps = self.step % len(self.train_loader)
            train_loader_iter = []
            for i in range(len(self.model)):
                train_loader_iter.append(iter(self.data_loader[i]["train_loader"]))
            # metrics for every epoch
<<<<<<< HEAD
            _metrics = {}

            #print(f"Current gnn : lennard_jones = {self.model.gnn_ratio.data:.3f} : {1 - self.model.gnn_ratio.data:.3f}")
=======
            _metrics = [{} for _ in range(len(self.model))]
>>>>>>> 133fc408
            
            #for i in range(skip_steps, len(self.train_loader)):
            pbar = tqdm(range(0, len(self.data_loader[0]["train_loader"])), disable=not self.batch_tqdm)
            for i in pbar:                                
                #self.epoch = epoch + (i + 1) / len(self.train_loader)
                #self.step = epoch * len(self.train_loader) + i + 1
                #print(i, torch.cuda.memory_allocated() / (1024 * 1024), torch.cuda.memory_cached() / (1024 * 1024)) 
                batch = []
                for n, mod in enumerate(self.model):
                    mod.train()
                    batch.append(next(train_loader_iter[n]).to(self.rank))
                # Get a batch of train data
<<<<<<< HEAD
                batch = next(train_loader_iter).to(self.rank) 
                #print(epoch, i, torch.cuda.memory_allocated() / (1024 * 1024), torch.cuda.memory_cached() / (1024 * 1024), torch.sum(batch.n_atoms))          
                # Compute forward, loss, backward   
                with autocast(enabled=self.use_amp):
                    out = self._forward(batch)                                           
                    loss = self._compute_loss(out, batch)
                #print(i, torch.cuda.memory_allocated() / (1024 * 1024), torch.cuda.memory_cached() / (1024 * 1024))                                               
                grad_norm = self._backward(loss)
                pbar.set_description("Batch Loss {:.4f}, grad norm {:.4f}".format(loss.item(), grad_norm.item()))             
=======
                # batch = next(train_loader_iter).to(self.rank) 
                # print(epoch, i, torch.cuda.memory_allocated() / (1024 * 1024), torch.cuda.memory_cached() / (1024 * 1024), torch.sum(batch.n_atoms))          
                # Compute forward, loss, backward    
                with autocast(enabled=self.use_amp):
                    out_list = self._forward(batch)                                            
                    loss = self._compute_loss(out_list, batch) 
                #print(i, torch.cuda.memory_allocated() / (1024 * 1024), torch.cuda.memory_cached() / (1024 * 1024))                                               
                grad_norm = []
                for i in range(len(self.model)):
                    grad_norm.append(self._backward(loss[i], i))
                pbar.set_description("Batch Loss {:.4f}, grad norm {:.4f}".format(torch.mean(torch.stack(loss)).item(), torch.mean(torch.stack(grad_norm)).item()))
>>>>>>> 133fc408
                # Compute metrics
                # TODO: revert _metrics to be empty per batch, so metrics are logged per batch, not per epoch
                #  keep option to log metrics per epoch  
                for n in range(len(self.model)):
                    _metrics[n] = self._compute_metrics(out_list[n], batch[n], _metrics[n])
                    self.metrics[n] = self.evaluator.update("loss", loss[n].item(), out_list[n]["output"].shape[0], _metrics[n])

            self.epoch = epoch + 1

            if str(self.rank) not in ("cpu", "cuda"):
                dist.barrier()

            # TODO: could add param to eval and save on increments instead of every time  
            
            # Save current model      
            torch.cuda.empty_cache()                 
            if str(self.rank) in ("0", "cpu", "cuda"):
                if self.model_save_frequency == 1:
                    self.save_model(checkpoint_file="checkpoint.pt", training_state=True)

                # Evaluate on validation set if it exists
                if self.data_loader[0].get("val_loader"):
                    metric = self.validate("val") 
                else:
                    metric = self.metrics

                # Train loop timings
                self.epoch_time = time.time() - epoch_start_time
                # Log metrics
                if epoch % self.train_verbosity == 0:
                    if self.data_loader[0].get("val_loader"):
                        self._log_metrics(metric)
                    else:
                        self._log_metrics()

                # Update best val metric and model, and save best model and predicted outputs
                for i in range(len(self.model)):
                    if metric[i][type(self.loss_fn).__name__]["metric"] < self.best_metric[i]:
                        if self.output_frequency == 0:
                            if self.model_save_frequency == 1:
                                self.update_best_model(metric[i], i, write_model=True, write_csv=False)
                            else:
                                self.update_best_model(metric[i], i, write_model=False, write_csv=False)
                        elif self.output_frequency == 1:
                            if self.model_save_frequency == 1:
                                self.update_best_model(metric[i], i, write_model=True, write_csv=True)
                            else:
                                self.update_best_model(metric[i], i, write_model=False, write_csv=True)
                    
                self._scheduler_step()
                

            torch.cuda.empty_cache()        
        
        if self.best_model_state:
            for i in range(len(self.model)):
                if str(self.rank) in "0":
                    self.model[i].module.load_state_dict(self.best_model_state[i])
                elif str(self.rank) in ("cpu", "cuda"):
                    self.model[i].load_state_dict(self.best_model_state[i])
            #if self.data_loader.get("test_loader"):
            #    metric = self.validate("test")
            #    test_loss = metric[type(self.loss_fn).__name__]["metric"]
            #else:
            #    test_loss = "N/A"             
            if self.model_save_frequency != -1:
                self.save_model("best_checkpoint.pt", index=None, metric=metric, training_state=True)
            logging.info("Final Losses: ")     
            if "train" in self.write_output:
                self.predict(self.data_loader[0]["train_loader"], "train")
            if "val" in self.write_output and self.data_loader[0].get("val_loader"):
                self.predict(self.data_loader[0]["val_loader"], "val")
            if "test" in self.write_output and self.data_loader[0].get("test_loader"):
                self.predict(self.data_loader[0]["test_loader"], "test") 
            
        return self.best_model_state
        
    @torch.no_grad()
    def validate(self, split="val"):
        for i in range(len(self.model)):
            self.model[i].eval()
        
        evaluator, metrics = Evaluator(), [{} for _ in range(len(self.model))]

        loader_iter = []
        for i in range(len(self.model)):
            if split == "val":
                loader_iter.append(iter(self.data_loader[i]["val_loader"]))
            elif split == "test":
                loader_iter.append(iter(self.data_loader[i]["test_loader"]))
            elif split == "train":
                loader_iter.append(iter(self.data_loader[i]["train_loader"]))
                
        for i in range(0, len(loader_iter[0])):
            #print(i, torch.cuda.memory_allocated() / (1024 * 1024), torch.cuda.memory_cached() / (1024 * 1024))  
            batch = []
            for i in range(len(self.model)):
                batch.append(next(loader_iter[i]).to(self.rank))
            
            out_list = self._forward(batch)
            loss = self._compute_loss(out_list, batch)
            # Compute metrics
            #print(i, torch.cuda.memory_allocated() / (1024 * 1024), torch.cuda.memory_cached() / (1024 * 1024))          
            for n in range(len(self.model)):
                metrics[n] = self._compute_metrics(out_list[n], batch[n], metrics[n])
                metrics[n] = evaluator.update("loss", loss[n].item(), out_list[n]["output"].shape[0], metrics[n])    
            del loss, batch, out_list
        
        torch.cuda.empty_cache()
        
        return metrics

    @torch.no_grad()
    def predict(self, loader, split, results_dir="train_results", write_output=True, labels=True):        
        for mod in self.model:
            mod.eval()
         
        # assert isinstance(loader, torch.utils.data.dataloader.DataLoader)

        # TODO: make this compatible with model ensemble
        if str(self.rank) not in ("cpu", "cuda"):
            loader = get_dataloader(
                loader.dataset, batch_size=loader.batch_size, sampler=None
            )
            
        evaluator, metrics = Evaluator(), {}
        predict, target = None, None
        ids = []
        ids_pos_grad = []
        target_pos_grad = None
        ids_cell_grad = []
        target_cell_grad = None
        node_level = False 
                
        loader_iter = iter(loader)        
        for i in range(0, len(loader_iter)):
<<<<<<< HEAD
            batch = next(loader_iter).to(self.rank)    
            out = self._forward(batch.to(self.rank))
            batch_p = out["output"].data.cpu().numpy()
            batch_ids = batch.structure_id 
=======
            batch = next(loader_iter).to(self.rank)
            out_list = self._forward([batch])
>>>>>>> 133fc408
            
            out = {}
            out_stack={}            
            for key in out_list[0].keys():
                temp = [o[key] for o in out_list]
                if temp[0] is not None:
                    out_stack[key] = torch.stack(temp)
                    out[key] = torch.mean(out_stack[key], dim=0)
                    out[key+"_std"] = torch.std(out_stack[key], dim=0)
                else:
                    out[key] = None
                    out[key+"_std"] = None
                    
                    
            batch_p = [o["output"].data.cpu().numpy() for o in out_list]
            batch_p_mean = out["output"].cpu().numpy()   
            batch_ids = batch.structure_id
            batch_stds = out["output_std"].cpu().numpy()   

            if labels == True:
                loss = self._compute_loss(out, batch)
                metrics = self._compute_metrics(out, batch, metrics)
                metrics = evaluator.update(
                    "loss", loss.item(), out["output"].shape[0], metrics
                )
                if str(self.rank) not in ("cpu", "cuda"):
                    batch_t = batch[self.model[0].module.target_attr].cpu().numpy()
                else:
                    batch_t = batch[self.model[0].target_attr].cpu().numpy()
                        
            # Node level prediction 
            if batch_p[0].shape[0] > loader.batch_size: 
                node_level = True
                node_ids = batch.z.cpu().numpy()
                structure_ids = np.repeat(
                    batch.structure_id, batch.n_atoms.cpu().numpy(), axis=0
                )
                batch_ids = np.column_stack((structure_ids, node_ids))

            if out.get("pos_grad") != None:
                batch_p_pos_grad = out["pos_grad"].data.cpu().numpy()
                batch_p_pos_grad_std = out["pos_grad_std"].data.cpu().numpy()
                node_ids_pos_grad = batch.z.cpu().numpy()
                structure_ids_pos_grad = np.repeat(
                    batch.structure_id, batch.n_atoms.cpu().numpy(), axis=0
                )
                batch_ids_pos_grad = np.column_stack((structure_ids_pos_grad, node_ids_pos_grad)) 
                ids_pos_grad = batch_ids_pos_grad if i == 0 else np.row_stack((ids_pos_grad, batch_ids_pos_grad))            
                predict_pos_grad = batch_p_pos_grad if i == 0 else np.concatenate((predict_pos_grad, batch_p_pos_grad), axis=0)
                predict_pos_grad_std = batch_p_pos_grad_std if i == 0 else np.concatenate((predict_pos_grad_std, batch_p_pos_grad_std), axis=0)
                if "forces" in batch:
                    batch_t_pos_grad = batch["forces"].cpu().numpy()      
                    target_pos_grad = batch_t_pos_grad if i == 0 else np.concatenate((target_pos_grad, batch_t_pos_grad), axis=0)

            if out.get("cell_grad") != None:  
                batch_p_cell_grad = out["cell_grad"].data.view(out["cell_grad"].data.size(0), -1).cpu().numpy()
                batch_p_cell_grad_std = out["cell_grad_std"].data.view(out["cell_grad"].data.size(0), -1).cpu().numpy()
                batch_ids_cell_grad = batch.structure_id               
                ids_cell_grad = batch_ids_cell_grad if i == 0 else np.row_stack((ids_cell_grad, batch_ids_cell_grad))            
                predict_cell_grad = batch_p_cell_grad if i == 0 else np.concatenate((predict_cell_grad, batch_p_cell_grad), axis=0)
                predict_cell_grad_std = batch_p_cell_grad_std if i == 0 else np.concatenate((predict_cell_grad_std, batch_p_cell_grad_std), axis=0)
                if "stress" in batch:
                    batch_t_cell_grad = batch["stress"].view(out["cell_grad"].data.size(0), -1).cpu().numpy()
                    target_cell_grad = batch_t_cell_grad if i == 0 else np.concatenate((target_cell_grad, batch_t_cell_grad), axis=0)                          
            
            ids = batch_ids if i == 0 else np.row_stack((ids, batch_ids))   
            predict_mean = batch_p_mean if i == 0 else np.concatenate((predict_mean, batch_p_mean), axis=0)       
            stds = batch_stds if i == 0 else np.row_stack((stds, batch_stds))    
            if i == 0:                        
                predict = [0 for _ in range(len(self.model))]        
            for x in range(len(self.model)):
                predict[x] = batch_p[x] if i == 0 else np.concatenate((predict[x], batch_p[x]), axis=0)

            if labels == True:
                target = batch_t if i == 0 else np.concatenate((target, batch_t), axis=0)
            
            if labels == True:
                del loss, batch, out 
            else:  
                del batch, out 
                       
        if write_output == True:
            if labels == True:
                if len(self.model) > 1:    
                    self.save_results(
                        np.column_stack((ids, target, predict_mean, stds)), results_dir, f"{split}_predictions.csv", node_level, True, std=True,
                    )                                                         
                    for x in range(len(self.model)):
                        mod = str(x)                                                            
                        self.save_results(
                            np.column_stack((ids, target, predict[x])), results_dir, f"{split}_predictions_{mod}.csv", node_level, True, std=False,
                        )
                else: 
                    self.save_results(
                        np.column_stack((ids, target, predict_mean)), results_dir, f"{split}_predictions.csv", node_level, True, std=False,
                    )                                     
            else:
                if len(self.model) > 1:  
                    self.save_results(
                        np.column_stack((ids, predict_mean, stds)), results_dir, f"{split}_predictions.csv", node_level, False, std=True,
                    )                    
                    for x in range(len(self.model)):
                        mod = str(x)
                        self.save_results(
                        	np.column_stack((ids, predict[x])), results_dir, f"{split}_predictions_{mod}.csv", node_level, False, std=False,
                        )
                else: 
                    self.save_results(
                        np.column_stack((ids, predict_mean)), results_dir, f"{split}_predictions.csv", node_level, False, std=False,
                    )                                   
            #if out.get("pos_grad") != None:
            if len(ids_pos_grad) > 0:
                if isinstance(target_pos_grad, np.ndarray):
                    if len(self.model) > 1: 
                        self.save_results(
                            np.column_stack((ids_pos_grad, target_pos_grad, predict_pos_grad, predict_pos_grad_std)), results_dir, f"{split}_predictions_pos_grad.csv", True, True, std=True
                        )
                    else:
                        self.save_results(
                            np.column_stack((ids_pos_grad, target_pos_grad, predict_pos_grad)), results_dir, f"{split}_predictions_pos_grad.csv", True, True, std=False
                        )                    
                else:
                    self.save_results(
                        np.column_stack((ids_pos_grad, predict_pos_grad)), results_dir, f"{split}_predictions_pos_grad.csv", True, False, std=False
                    )
            #if out.get("cell_grad") != None:
            if len(ids_cell_grad) > 0:
                if isinstance(target_cell_grad, np.ndarray):
                    if len(self.model) > 1: 
                        self.save_results(
                            np.column_stack((ids_cell_grad, target_cell_grad, predict_cell_grad, predict_cell_grad_std)), results_dir, f"{split}_predictions_cell_grad.csv", False, True, std=True
                        )
                    else:
                        self.save_results(
                            np.column_stack((ids_cell_grad, target_cell_grad, predict_cell_grad)), results_dir, f"{split}_predictions_cell_grad.csv", False, True, std=False
                        )                    
                else:
                    self.save_results(
                        np.column_stack((ids_cell_grad, predict_cell_grad)), results_dir, f"{split}_predictions_cell_grad.csv", False, False, std=False
                    )
                                                            
        if labels == True:
            predict_loss = metrics[type(self.loss_fn).__name__]["metric"]
            logging.info("Saved {:s} error: {:.5f}".format(split, predict_loss))    
            if len(self.model) > 1:     
                predictions = {"ids":ids, "predict":predict_mean, "target":target, "std": stds}
            else:
                predictions = {"ids":ids, "predict":predict_mean, "target":target}
        else:
            if len(self.model) > 1:     
                predictions = {"ids":ids, "predict":predict_mean, "std": stds}
            else:
                predictions = {"ids":ids, "predict":predict_mean} 

        torch.cuda.empty_cache()
        
        return predictions
        
    def predict_by_calculator(self, loader):        
        for x, mod in self.model:
            mod.eval()
        
        assert isinstance(loader, torch.utils.data.dataloader.DataLoader)
        assert len(loader) == 1, f"Predicting by calculator only allows one structure at a time, but got {len(loader)} structures."

        if str(self.rank) not in ("cpu", "cuda"):
            loader = get_dataloader(
                loader.dataset, batch_size=loader.batch_size, sampler=None
            )
            
        results = []
        loader_iter = iter(loader)
        for i in range(0, len(loader_iter)):
            batch = next(loader_iter).to(self.rank)      
            out_list = self._forward(batch.to(self.rank))
            out = {}
            out_stack={}            
            for key in out_list[0].keys():
                temp = [o[key] for o in out_list]
                if temp[0] is not None:
                    out_stack[key] = torch.stack(temp)
                    out[key] = torch.mean(out_stack[key], dim=0)
                else:
                    out[key] = None

            energy = None if out.get('output') is None else out.get('output').data.cpu().numpy()
            stress = None if out.get('cell_grad') is None else out.get('cell_grad').view(-1, 3).data.cpu().numpy()
            forces = None if out.get('pos_grad') is None else out.get('pos_grad').data.cpu().numpy()
            
            results = {'energy': energy, 'stress': stress, 'forces': forces}
        
        return results

    def _forward(self, batch_data):
        if len(batch_data) > 1:
            output = []
            for i in range(len(self.model)):
                output.append(self.model[i](batch_data[i]))
        else:
            output = []
            for i in range(len(self.model)):
                output.append(self.model[i](batch_data[0]))
        return output

    def _compute_loss(self, out, batch_data):
        if isinstance(out, list):
            loss = []
            for i in range(len(out)):
                loss.append(self.loss_fn(out[i], batch_data[i]))
        else:
            loss = self.loss_fn(out, batch_data)
        return loss

<<<<<<< HEAD
    def _backward(self, loss):
        self.optimizer.zero_grad(set_to_none=True) 
        self.scaler.scale(loss).backward()    
=======
    def _backward(self, loss, index=None):
        self.optimizer[index].zero_grad(set_to_none=True)
        self.scaler.scale(loss).backward()
>>>>>>> 133fc408
        if self.clip_grad_norm:
            grad_norm = torch.nn.utils.clip_grad_norm_(
                self.model[index].parameters(),
                max_norm=self.clip_grad_norm,
<<<<<<< HEAD
            )    
        self.scaler.step(self.optimizer)
        self.scaler.update()            
=======
            )
        self.scaler.step(self.optimizer[index])
        self.scaler.update()
            
>>>>>>> 133fc408
        return grad_norm


    def _compute_metrics(self, out, batch_data, metrics):
        # TODO: finish this method
        try:
            property_target = batch_data.to(self.rank)
        except:
            property_target = batch_data

        metrics = self.evaluator.eval(
            out, property_target, self.loss_fn, prev_metrics=metrics
	    )

        return metrics

    def _log_metrics(self, val_metrics=None):
        train_loss = [torch.tensor(i[type(self.loss_fn).__name__]["metric"]) for i in self.metrics]
        train_loss = torch.mean(torch.stack(train_loss)).item()
        lr = self.scheduler[0].lr    
        if not val_metrics:
            val_loss = "N/A"
            logging.info(
                "Epoch: {:04d}, Learning Rate: {:.6f}, Training Error: {:.5f}, Val Error: {}, Time per epoch (s): {:.5f}".format(
                    int(self.epoch - 1),
                    lr,
                    train_loss,
                    val_loss,
                    self.epoch_time,
                )
            )
        else:
            val_loss = [torch.tensor(i[type(self.loss_fn).__name__]["metric"]) for i in val_metrics]
            val_loss = torch.mean(torch.stack(val_loss)).item()
            lr = self.scheduler[0].lr
            logging.info(
                "Epoch: {:04d}, Learning Rate: {:.6f}, Training Error: {:.5f}, Val Error: {:.5f}, Time per epoch (s): {:.5f}".format(
                    int(self.epoch - 1),
                    lr,
                    train_loss,
                    val_loss,
                    self.epoch_time,
                )
            )


    def _load_task(self):
        """Initializes task-specific info. Implemented by derived classes."""
        pass

    def _scheduler_step(self):
        for i in range(len(self.model)):
            if self.scheduler[i].scheduler_type == "ReduceLROnPlateau":
                self.scheduler[i].step(
                    metrics=self.metrics[i][type(self.loss_fn).__name__]["metric"]
                )
            else:
                self.scheduler[i].step()<|MERGE_RESOLUTION|>--- conflicted
+++ resolved
@@ -1,6 +1,5 @@
 import logging
 import time
-import math
 
 import numpy as np
 import torch
@@ -12,8 +11,6 @@
 from matdeeplearn.common.registry import registry
 from matdeeplearn.modules.evaluator import Evaluator
 from matdeeplearn.trainers.base_trainer import BaseTrainer
-
-from torch.profiler import profile, record_function, ProfilerActivity
 
 
 @registry.register_trainer("property")
@@ -98,13 +95,7 @@
             for i in range(len(self.model)):
                 train_loader_iter.append(iter(self.data_loader[i]["train_loader"]))
             # metrics for every epoch
-<<<<<<< HEAD
-            _metrics = {}
-
-            #print(f"Current gnn : lennard_jones = {self.model.gnn_ratio.data:.3f} : {1 - self.model.gnn_ratio.data:.3f}")
-=======
             _metrics = [{} for _ in range(len(self.model))]
->>>>>>> 133fc408
             
             #for i in range(skip_steps, len(self.train_loader)):
             pbar = tqdm(range(0, len(self.data_loader[0]["train_loader"])), disable=not self.batch_tqdm)
@@ -117,17 +108,6 @@
                     mod.train()
                     batch.append(next(train_loader_iter[n]).to(self.rank))
                 # Get a batch of train data
-<<<<<<< HEAD
-                batch = next(train_loader_iter).to(self.rank) 
-                #print(epoch, i, torch.cuda.memory_allocated() / (1024 * 1024), torch.cuda.memory_cached() / (1024 * 1024), torch.sum(batch.n_atoms))          
-                # Compute forward, loss, backward   
-                with autocast(enabled=self.use_amp):
-                    out = self._forward(batch)                                           
-                    loss = self._compute_loss(out, batch)
-                #print(i, torch.cuda.memory_allocated() / (1024 * 1024), torch.cuda.memory_cached() / (1024 * 1024))                                               
-                grad_norm = self._backward(loss)
-                pbar.set_description("Batch Loss {:.4f}, grad norm {:.4f}".format(loss.item(), grad_norm.item()))             
-=======
                 # batch = next(train_loader_iter).to(self.rank) 
                 # print(epoch, i, torch.cuda.memory_allocated() / (1024 * 1024), torch.cuda.memory_cached() / (1024 * 1024), torch.sum(batch.n_atoms))          
                 # Compute forward, loss, backward    
@@ -139,7 +119,6 @@
                 for i in range(len(self.model)):
                     grad_norm.append(self._backward(loss[i], i))
                 pbar.set_description("Batch Loss {:.4f}, grad norm {:.4f}".format(torch.mean(torch.stack(loss)).item(), torch.mean(torch.stack(grad_norm)).item()))
->>>>>>> 133fc408
                 # Compute metrics
                 # TODO: revert _metrics to be empty per batch, so metrics are logged per batch, not per epoch
                 #  keep option to log metrics per epoch  
@@ -276,15 +255,8 @@
                 
         loader_iter = iter(loader)        
         for i in range(0, len(loader_iter)):
-<<<<<<< HEAD
-            batch = next(loader_iter).to(self.rank)    
-            out = self._forward(batch.to(self.rank))
-            batch_p = out["output"].data.cpu().numpy()
-            batch_ids = batch.structure_id 
-=======
             batch = next(loader_iter).to(self.rank)
             out_list = self._forward([batch])
->>>>>>> 133fc408
             
             out = {}
             out_stack={}            
@@ -498,29 +470,17 @@
             loss = self.loss_fn(out, batch_data)
         return loss
 
-<<<<<<< HEAD
-    def _backward(self, loss):
-        self.optimizer.zero_grad(set_to_none=True) 
-        self.scaler.scale(loss).backward()    
-=======
     def _backward(self, loss, index=None):
         self.optimizer[index].zero_grad(set_to_none=True)
         self.scaler.scale(loss).backward()
->>>>>>> 133fc408
         if self.clip_grad_norm:
             grad_norm = torch.nn.utils.clip_grad_norm_(
                 self.model[index].parameters(),
                 max_norm=self.clip_grad_norm,
-<<<<<<< HEAD
-            )    
-        self.scaler.step(self.optimizer)
-        self.scaler.update()            
-=======
             )
         self.scaler.step(self.optimizer[index])
         self.scaler.update()
             
->>>>>>> 133fc408
         return grad_norm
 
 
