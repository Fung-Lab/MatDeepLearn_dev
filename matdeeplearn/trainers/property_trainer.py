--- conflicted
+++ resolved
@@ -28,12 +28,7 @@
         max_checkpoint_epochs,
         identifier,
         verbosity,
-<<<<<<< HEAD
-        rank,
-        parallel,
-=======
         device,
->>>>>>> 2f095f88
         save_dir,
         checkpoint_path,
         wandb_config,
@@ -53,12 +48,7 @@
             max_checkpoint_epochs,
             identifier,
             verbosity,
-<<<<<<< HEAD
-            rank,
-            parallel,
-=======
             device,
->>>>>>> 2f095f88
             save_dir,
             checkpoint_path,
             wandb_config,
@@ -283,12 +273,8 @@
         return predictions
 
     def _forward(self, batch_data):
-<<<<<<< HEAD
-        output = self.model(batch_data.to(self.rank))
-=======
         device = self.rank
         output = self.model(batch_data.to(device))
->>>>>>> 2f095f88
         return output
 
     def _compute_loss(self, out, batch_data):
@@ -302,12 +288,8 @@
 
     def _compute_metrics(self, out, batch_data, metrics):
         # TODO: finish this method
-<<<<<<< HEAD
-        property_target = batch_data.to(self.rank)
-=======
         device = self.rank
         property_target = batch_data.to(device)
->>>>>>> 2f095f88
 
         metrics = self.evaluator.eval(
             out, property_target, self.loss_fn, prev_metrics=metrics
