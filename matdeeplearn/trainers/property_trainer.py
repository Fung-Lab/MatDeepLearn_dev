import logging
import time

import numpy as np
import torch
from torch import distributed as dist
from torch.cuda.amp import autocast

from tqdm import tqdm
from matdeeplearn.common.data import get_dataloader
from matdeeplearn.common.registry import registry
from matdeeplearn.modules.evaluator import Evaluator
from matdeeplearn.trainers.base_trainer import BaseTrainer


@registry.register_trainer("property")
class PropertyTrainer(BaseTrainer):
    def __init__(
            self,
            model,
            dataset,
            optimizer,
            sampler,
            scheduler,
            data_loader,
            loss,
            max_epochs,
            clip_grad_norm,
            max_checkpoint_epochs,
            identifier,
            verbosity,
            batch_tqdm,
            write_output,
            output_frequency,
            model_save_frequency,
            save_dir,
            checkpoint_path,
            use_amp,
    ):
        super().__init__(
            model,
            dataset,
            optimizer,
            sampler,
            scheduler,
            data_loader,
            loss,
            max_epochs,
            clip_grad_norm,
            max_checkpoint_epochs,
            identifier,
            verbosity,
            batch_tqdm,
            write_output,
            output_frequency,
            model_save_frequency,
            save_dir,
            checkpoint_path,
            use_amp,
        )

    def train(self):
        # Start training over epochs loop
        # Calculate start_epoch from step instead of loading the epoch number
        # to prevent inconsistencies due to different batch size in checkpoint.
        # start_epoch = self.step // len(self.train_loader)
        start_epoch = int(self.epoch)

        if str(self.rank) not in ("cpu", "cuda"):
            dist.barrier()

        end_epoch = (
            self.max_checkpoint_epochs + start_epoch
            if self.max_checkpoint_epochs
            else self.max_epochs
        )

        if self.train_verbosity:
            logging.info("Starting regular training")
            if str(self.rank) not in ("cpu", "cuda"):
                logging.info(
                    f"running for {end_epoch - start_epoch} epochs on {type(self.model.module).__name__} model"
                )
            else:
                logging.info(
                    f"running for {end_epoch - start_epoch} epochs on {type(self.model).__name__} model"
                )

        for epoch in range(start_epoch, end_epoch):
            epoch_start_time = time.time()
            if self.train_sampler:
                self.train_sampler.set_epoch(epoch)
            # skip_steps = self.step % len(self.train_loader)
            train_loader_iter = iter(self.data_loader["train_loader"])
            # metrics for every epoch
            _metrics = {}

            # for i in range(skip_steps, len(self.train_loader)):
            pbar = tqdm(range(0, len(self.data_loader["train_loader"])), disable=not self.batch_tqdm)
            for i in pbar:
                # self.epoch = epoch + (i + 1) / len(self.train_loader)
                # self.step = epoch * len(self.train_loader) + i + 1
                # print(i, torch.cuda.memory_allocated() / (1024 * 1024), torch.cuda.memory_cached() / (1024 * 1024))
                self.model.train()
                # Get a batch of train data
                batch = next(train_loader_iter).to(self.rank)
                # print(epoch, i, torch.cuda.memory_allocated() / (1024 * 1024), torch.cuda.memory_cached() / (1024 * 1024), torch.sum(batch.n_atoms))
                # Compute forward, loss, backward
                with autocast(enabled=self.use_amp):
                    out = self._forward(batch)
                    loss = self._compute_loss(out, batch)
                    # print(i, torch.cuda.memory_allocated() / (1024 * 1024), torch.cuda.memory_cached() / (1024 * 1024))
                # grad_norm = self._backward(loss +
                #                            0.1 * torch.nn.functional.l1_loss(torch.sum(out["output"]), torch.sum(batch.y)))
                grad_norm = self._backward(loss)
                pbar.set_description("Batch Loss {:.4f}, grad norm {:.4f}".format(loss.item(), grad_norm.item()))
                # Compute metrics
                # TODO: revert _metrics to be empty per batch, so metrics are logged per batch, not per epoch
                #  keep option to log metrics per epoch
                _metrics = self._compute_metrics(out, batch, _metrics)
                self.metrics = self.evaluator.update("loss", loss.item(), out["output"].shape[0], _metrics)

            self.epoch = epoch + 1

            if str(self.rank) not in ("cpu", "cuda"):
                dist.barrier()

            # TODO: could add param to eval and save on increments instead of every time

            # Save current model
            torch.cuda.empty_cache()
            if str(self.rank) in ("0", "cpu", "cuda"):
                if self.model_save_frequency == 1:
                    self.save_model(checkpoint_file="checkpoint.pt", training_state=True)

                # Evaluate on validation set if it exists
                if self.data_loader.get("val_loader"):
                    metric = self.validate("val")
                else:
                    metric = self.metrics

                # Train loop timings
                self.epoch_time = time.time() - epoch_start_time
                # Log metrics
                if epoch % self.train_verbosity == 0:
                    if self.data_loader.get("val_loader"):
                        self._log_metrics(metric)
                    else:
                        self._log_metrics()

                # Update best val metric and model, and save best model and predicted outputs
                if metric[type(self.loss_fn).__name__]["metric"] < self.best_metric:
                    if self.output_frequency == 0:
                        if self.model_save_frequency == 1:
                            self.update_best_model(metric, write_model=True, write_csv=False)
                        else:
                            self.update_best_model(metric, write_model=False, write_csv=False)
                    elif self.output_frequency == 1:
                        if self.model_save_frequency == 1:
                            self.update_best_model(metric, write_model=True, write_csv=True)
                        else:
                            self.update_best_model(metric, write_model=False, write_csv=True)
                # step scheduler, using validation error
                self._scheduler_step()

            torch.cuda.empty_cache()

        if self.best_model_state:
            if str(self.rank) in "0":
                self.model.module.load_state_dict(self.best_model_state)
            elif str(self.rank) in ("cpu", "cuda"):
                self.model.load_state_dict(self.best_model_state)
            # if self.data_loader.get("test_loader"):
            #    metric = self.validate("test")
            #    test_loss = metric[type(self.loss_fn).__name__]["metric"]
            # else:
            #    test_loss = "N/A"
            if self.model_save_frequency != -1:
                self.save_model("best_checkpoint.pt", metric, True)
            logging.info("Final Losses: ")
            if "train" in self.write_output:
                self.predict(self.data_loader["train_loader"], "train")
            if "val" in self.write_output and self.data_loader.get("val_loader"):
                self.predict(self.data_loader["val_loader"], "val")
            if "test" in self.write_output and self.data_loader.get("test_loader"):
                self.predict(self.data_loader["test_loader"], "test")

        return self.best_model_state

    @torch.no_grad()
    def validate(self, split="val"):
        self.model.eval()
        evaluator, metrics = Evaluator(), {}

        if split == "val":
            loader_iter = iter(self.data_loader["val_loader"])
        elif split == "test":
            loader_iter = iter(self.data_loader["test_loader"])
        elif split == "train":
            loader_iter = iter(self.data_loader["train_loader"])

        for i in range(0, len(loader_iter)):
            # print(i, torch.cuda.memory_allocated() / (1024 * 1024), torch.cuda.memory_cached() / (1024 * 1024))
            batch = next(loader_iter).to(self.rank)
            out = self._forward(batch.to(self.rank))
            loss = self._compute_loss(out, batch)
            # Compute metrics
            # print(i, torch.cuda.memory_allocated() / (1024 * 1024), torch.cuda.memory_cached() / (1024 * 1024))
            metrics = self._compute_metrics(out, batch, metrics)
            metrics = evaluator.update("loss", loss.item(), out["output"].shape[0], metrics)
            del loss, batch, out

        torch.cuda.empty_cache()

        return metrics

    @torch.no_grad()
    def predict(self, loader, split, results_dir="train_results", write_output=True, labels=True):
        self.model.eval()

        assert isinstance(loader, torch.utils.data.dataloader.DataLoader)

        if str(self.rank) not in ("cpu", "cuda"):
            loader = get_dataloader(
                loader.dataset, batch_size=loader.batch_size, sampler=None
            )

        evaluator, metrics = Evaluator(), {}
        predict, target = None, None
        ids = []
        ids_pos_grad = []
        target_pos_grad = None
        ids_cell_grad = []
        target_cell_grad = None
        node_level = False
        loader_iter = iter(loader)
        for i in range(0, len(loader_iter)):
            batch = next(loader_iter).to(self.rank)
            out = self._forward(batch.to(self.rank))
            batch_p = out["output"].data.cpu().numpy()
            batch_ids = batch.structure_id

            if labels == True:
                loss = self._compute_loss(out, batch)
                metrics = self._compute_metrics(out, batch, metrics)
                metrics = evaluator.update(
                    "loss", loss.item(), out["output"].shape[0], metrics
                )
                if str(self.rank) not in ("cpu", "cuda"):
                    batch_t = batch[self.model.module.target_attr].cpu().numpy()
                else:
                    batch_t = batch[self.model.target_attr].cpu().numpy()
                    # batch_ids = np.array(
                #    [item for sublist in batch.structure_id for item in sublist]
                # )

            # Node level prediction
            if batch_p.shape[0] > loader.batch_size:
                node_level = True
                virtual_mask = torch.argwhere(batch.z == 100).squeeze(1)
                node_ids = torch.index_select(batch.z, 0, virtual_mask).cpu().numpy()
                # node_ids = batch.z.cpu().numpy()
                # print(batch.n_atoms.cpu().numpy())
                structure_ids = np.repeat(
                    batch.structure_id, [len(batch.y) // len(batch.structure_id)] * len(batch), axis=0
                )
                batch_ids = np.column_stack((structure_ids, node_ids))

            if out.get("pos_grad") != None:
                batch_p_pos_grad = out["pos_grad"].data.cpu().numpy()
                node_ids_pos_grad = batch.z.cpu().numpy()
                structure_ids_pos_grad = np.repeat(
                    batch.structure_id, batch.n_atoms.cpu().numpy(), axis=0
                )
                batch_ids_pos_grad = np.column_stack((structure_ids_pos_grad, node_ids_pos_grad))
                ids_pos_grad = batch_ids_pos_grad if i == 0 else np.row_stack((ids_pos_grad, batch_ids_pos_grad))
                predict_pos_grad = batch_p_pos_grad if i == 0 else np.concatenate((predict_pos_grad, batch_p_pos_grad),
                                                                                  axis=0)
                if "forces" in batch:
                    batch_t_pos_grad = batch["forces"].cpu().numpy()
                    target_pos_grad = batch_t_pos_grad if i == 0 else np.concatenate(
                        (target_pos_grad, batch_t_pos_grad), axis=0)

            if out.get("cell_grad") != None:
                batch_p_cell_grad = out["cell_grad"].data.view(out["cell_grad"].data.size(0), -1).cpu().numpy()
                batch_ids_cell_grad = batch.structure_id
                ids_cell_grad = batch_ids_cell_grad if i == 0 else np.row_stack((ids_cell_grad, batch_ids_cell_grad))
                predict_cell_grad = batch_p_cell_grad if i == 0 else np.concatenate(
                    (predict_cell_grad, batch_p_cell_grad), axis=0)
                if "stress" in batch:
                    batch_t_cell_grad = batch["stress"].view(out["cell_grad"].data.size(0), -1).cpu().numpy()
                    target_cell_grad = batch_t_cell_grad if i == 0 else np.concatenate(
                        (target_cell_grad, batch_t_cell_grad), axis=0)

            ids = batch_ids if i == 0 else np.row_stack((ids, batch_ids))
            predict = batch_p if i == 0 else np.concatenate((predict, batch_p), axis=0)
            if labels == True:
                target = batch_t if i == 0 else np.concatenate((target, batch_t), axis=0)

            if labels == True:
                del loss, batch, out
            else:
                del batch, out

        if write_output == True:
            if labels == True:
                self.save_results(
                    np.column_stack((ids, target, predict)), results_dir, f"{split}_predictions.csv", node_level
                )
            else:
                self.save_results(
                    np.column_stack((ids, predict)), results_dir, f"{split}_predictions.csv", node_level
                )

            # if out.get("pos_grad") != None:
            if len(ids_pos_grad) > 0:
                if isinstance(target_pos_grad, np.ndarray):
                    self.save_results(
                        np.column_stack((ids_pos_grad, target_pos_grad, predict_pos_grad)), results_dir,
                        f"{split}_predictions_pos_grad.csv", True, True
                    )
                else:
                    self.save_results(
                        np.column_stack((ids_pos_grad, predict_pos_grad)), results_dir,
                        f"{split}_predictions_pos_grad.csv", True, False
                    )
                    # if out.get("cell_grad") != None:
            if len(ids_cell_grad) > 0:
                if isinstance(target_cell_grad, np.ndarray):
                    self.save_results(
                        np.column_stack((ids_cell_grad, target_cell_grad, predict_cell_grad)), results_dir,
                        f"{split}_predictions_cell_grad.csv", False, True
                    )
                else:
                    self.save_results(
                        np.column_stack((ids_cell_grad, predict_cell_grad)), results_dir,
                        f"{split}_predictions_cell_grad.csv", False, False
                    )

        if labels == True:
            predict_loss = metrics[type(self.loss_fn).__name__]["metric"]
            logging.info("Saved {:s} error: {:.5f}".format(split, predict_loss))
            predictions = {"ids": ids, "predict": predict, "target": target}
        else:
            predictions = {"ids": ids, "predict": predict}

        torch.cuda.empty_cache()
<<<<<<< HEAD

        return predictions
=======
        
        return predictions
        
    def predict_by_calculator(self, loader):        
        self.model.eval()
         
        assert isinstance(loader, torch.utils.data.dataloader.DataLoader)
        assert len(loader) == 1, f"Predicting by calculator only allows one structure at a time, but got {len(loader)} structures."

        if str(self.rank) not in ("cpu", "cuda"):
            loader = get_dataloader(
                loader.dataset, batch_size=loader.batch_size, sampler=None
            )
            
        results = []
        loader_iter = iter(loader)
        for i in range(0, len(loader_iter)):
            batch = next(loader_iter).to(self.rank)      
            out = self._forward(batch.to(self.rank))
            
            energy = None if out.get('output') is None else out.get('output').data.cpu().numpy()
            stress = None if out.get('cell_grad') is None else out.get('cell_grad').view(-1, 3).data.cpu().numpy()
            forces = None if out.get('pos_grad') is None else out.get('pos_grad').data.cpu().numpy()
            
            results = {'energy': energy, 'stress': stress, 'forces': forces}
        return results
>>>>>>> f12ad99f

    def _forward(self, batch_data):
        output = self.model(batch_data)
        return output

    def _compute_loss(self, out, batch_data):
        loss = self.loss_fn(out, batch_data)
        return loss

    def _backward(self, loss):
        self.optimizer.zero_grad(set_to_none=True)
        self.scaler.scale(loss).backward()
        if self.clip_grad_norm:
            grad_norm = torch.nn.utils.clip_grad_norm_(
                self.model.parameters(),
                max_norm=self.clip_grad_norm,
            )
        self.scaler.step(self.optimizer)
        self.scaler.update()
        return grad_norm

    def _compute_metrics(self, out, batch_data, metrics):
        # TODO: finish this method
        property_target = batch_data.to(self.rank)

        metrics = self.evaluator.eval(
            out, property_target, self.loss_fn, prev_metrics=metrics
        )

        return metrics

    def _log_metrics(self, val_metrics=None):
        train_loss = self.metrics[type(self.loss_fn).__name__]["metric"]
        if not val_metrics:
            val_loss = "N/A"
            logging.info(
                "Epoch: {:04d}, Learning Rate: {:.6f}, Training Error: {:.5f}, Val Error: {}, Time per epoch (s): {:.5f}".format(
                    int(self.epoch - 1),
                    self.scheduler.lr,
                    train_loss,
                    val_loss,
                    self.epoch_time,
                )
            )
        else:
            val_loss = val_metrics[type(self.loss_fn).__name__]["metric"]
            logging.info(
                "Epoch: {:04d}, Learning Rate: {:.6f}, Training Error: {:.5f}, Val Error: {:.5f}, Time per epoch (s): {:.5f}".format(
                    int(self.epoch - 1),
                    self.scheduler.lr,
                    train_loss,
                    val_loss,
                    self.epoch_time,
                )
            )

    def _load_task(self):
        """Initializes task-specific info. Implemented by derived classes."""
        pass

    def _scheduler_step(self):
        if self.scheduler.scheduler_type == "ReduceLROnPlateau":
            self.scheduler.step(
                metrics=self.metrics[type(self.loss_fn).__name__]["metric"]
            )
        else:
            self.scheduler.step()<|MERGE_RESOLUTION|>--- conflicted
+++ resolved
@@ -345,10 +345,7 @@
             predictions = {"ids": ids, "predict": predict}
 
         torch.cuda.empty_cache()
-<<<<<<< HEAD
-
-        return predictions
-=======
+
         
         return predictions
         
@@ -375,7 +372,6 @@
             
             results = {'energy': energy, 'stress': stress, 'forces': forces}
         return results
->>>>>>> f12ad99f
 
     def _forward(self, batch_data):
         output = self.model(batch_data)
