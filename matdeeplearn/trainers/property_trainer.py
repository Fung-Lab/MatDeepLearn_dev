--- conflicted
+++ resolved
@@ -93,17 +93,11 @@
                 batch = next(train_loader_iter).to(self.rank)
 
                 # Compute forward, loss, backward
-<<<<<<< HEAD
                 with autocast(enabled=self.use_amp):
                     out = self._forward(batch)
+                    if type(out) == tuple and len(out) == 5:
+                        out = out[0]
                     loss = self._compute_loss(out, batch)
-=======
-                out = self._forward(batch)
-                if type(out) == tuple and len(out) == 5:
-                    out = out[0]
-                loss = self._compute_loss(out, batch)                                
-                loss = self._compute_loss(out, batch)
->>>>>>> 82567db4
 
                 self._backward(loss)
 
@@ -232,18 +226,10 @@
                 batch_ids = np.column_stack((structure_ids, node_ids))
 
             ids = batch_ids if i == 0 else np.row_stack((ids, batch_ids))
-<<<<<<< HEAD
             predict = (
                 batch_p if i == 0 else torch.concatenate((predict, batch_p), axis=0)
             )
             target = batch_t if i == 0 else torch.concatenate((target, batch_t), axis=0)
-=======
-            predict = batch_p if i == 0 else np.concatenate((predict, batch_p), axis=0)
-            target = batch_t if i == 0 else np.concatenate((target, batch_t), axis=0)
-            
-        predictions = np.column_stack((ids, target, predict))
-        
->>>>>>> 82567db4
 
         if write_output == True:
             self.save_results(
