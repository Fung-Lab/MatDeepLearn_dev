--- conflicted
+++ resolved
@@ -50,26 +50,14 @@
         identifier: str,
         checkpoint_path: str,
         verbosity: int,
-<<<<<<< HEAD
-        rank: torch.device,
-        parallel: bool,
-=======
         rank: str,
->>>>>>> 2f095f88
         save_dir: str,
         wandb_config: dict,
         model_config: dict,
         opt_config: dict,
         dataset_config: dict,
     ):
-<<<<<<< HEAD
-        self.parallel = parallel
-        self.model = model
-        self.dataset = dataset
-        self.optimizer = optimizer
-=======
         self.rank = rank
->>>>>>> 2f095f88
         self.train_sampler = sampler
         self.data_loader = data_loader
 
@@ -121,23 +109,14 @@
         self.identifier = identifier
 
         if self.train_verbosity:
-<<<<<<< HEAD
             # MPS and CUDA support, TODO parallel support to recognize multiple GPUs
-=======
-            # MPS and CUDA support
->>>>>>> 2f095f88
             if self.rank.type == "cuda":
                 logging.info(
                     f"GPU is available: {torch.cuda.is_available()}, Quantity: {torch.cuda.device_count()}"
                 )
                 logging.info(
-<<<<<<< HEAD
-                    f"GPU: {self.rank} ({torch.cuda.get_device_name(self.rank)}), "
-                    f"available memory: {1e-9 * torch.cuda.mem_get_info(self.rank)[0]:3f} GB"
-=======
                     f"GPU: {self.rank} ({torch.cuda.get_device_name(rank)}), "
                     f"available memory: {1e-9 * torch.cuda.mem_get_info(rank)[0]:3f} GB"
->>>>>>> 2f095f88
                 )
             elif self.rank.type == "cpu":
                 logging.warning("Training on CPU, this will be slow")
@@ -241,11 +220,8 @@
         if local_world_size > 1:
             dist.barrier()
 
-<<<<<<< HEAD
-=======
         device = config["task"].get("device", None)
 
->>>>>>> 2f095f88
         # pass in custom results home dir and load in prev checkpoint dir
         save_dir = config["task"].get("save_dir", None)
         checkpoint_path = config["task"].get("run_name", None)
@@ -263,12 +239,7 @@
             identifier,
             checkpoint_path,
             verbosity,
-<<<<<<< HEAD
-            rank,
-            config["task"]["parallel"],
-=======
             device,
->>>>>>> 2f095f88
             save_dir,
             config["task"].get("wandb"),
             config["model"],
