import copy
import csv
import logging
import os
import glob
from abc import ABC, abstractmethod
from datetime import datetime

import torch
import torch.optim as optim
from torch import nn
from torch.optim import Optimizer
from torch.utils.data.distributed import DistributedSampler
from torch_geometric.data import Dataset

from matdeeplearn.common.data import (
    DataLoader,
    dataset_split,
    get_dataloader,
    get_dataset,
)

from matdeeplearn.common.registry import registry
from matdeeplearn.models.base_model import BaseModel
from matdeeplearn.modules.evaluator import Evaluator
from matdeeplearn.modules.scheduler import LRScheduler

from matplotlib import pyplot as plt


@registry.register_trainer("base")
class BaseTrainer(ABC):
    def __init__(
        self,
        model: BaseModel,
        dataset: Dataset,
        optimizer: Optimizer,
        sampler: DistributedSampler,
        scheduler: LRScheduler,
        train_loader: DataLoader,
        val_loader: DataLoader,
        test_loader: DataLoader,
        loss: nn.Module,
        max_epochs: int,
        identifier: str = None,
        verbosity: int = None,
    ):
        self.device = torch.device("cuda" if torch.cuda.is_available() else "cpu")
        self.model = model.to(self.device)
        self.dataset = dataset
        self.optimizer = optimizer
        self.train_sampler = sampler
        self.train_loader, self.val_loader, self.test_loader = (
            train_loader,
            val_loader,
            test_loader,
        )
        self.scheduler = scheduler
        self.loss_fn = loss
        self.max_epochs = max_epochs
        self.train_verbosity = verbosity

        self.epoch = 0
        self.step = 0
        self.metrics = {}
        self.epoch_time = None
        self.best_val_metric = 1e10
        self.best_model_state = None

        # for type checking, see workaround below
        self.save_dir: str
        self.checkpoint_dir: str

        self.evaluator = Evaluator()

        timestamp = torch.tensor(datetime.now().timestamp()).to(self.device)
        self.timestamp_id = datetime.fromtimestamp(timestamp.int()).strftime(
            "%Y-%m-%d-%H-%M-%S"
        )
        if identifier:
            self.timestamp_id = f"{self.timestamp_id}-{identifier}"

        if self.train_verbosity:
            logging.info(
                f"GPU is available: {torch.cuda.is_available()}, Quantity: {torch.cuda.device_count()}"
            )
            logging.info(f"Dataset used: {self.dataset}")
            logging.debug(self.dataset[0])
            logging.debug(self.dataset[0].x[0])
            logging.debug(self.dataset[0].x[-1])
            logging.debug(self.model)

    @classmethod
    def from_config(cls, config):
        """Class method used to initialize BaseTrainer from a config object
        config has the following sections:
            trainer
            task
            model
            optim
                scheduler
            dataset
        """
        # TODO: figure out what configs are passed in and how they're structured
        #  (one overall config, or individual components)

        # args
        dataset = cls._load_dataset(config["dataset"])
        model = cls._load_model(config["model"], dataset)
        optimizer = cls._load_optimizer(config["optim"], model)
        sampler = cls._load_sampler(config["optim"], dataset)
        train_loader, val_loader, test_loader = cls._load_dataloader(
            config["optim"], config["dataset"], dataset, sampler
        )
        scheduler = cls._load_scheduler(config["optim"]["scheduler"], optimizer)
        loss = cls._load_loss(config["optim"]["loss"])
        max_epochs = config["optim"]["max_epochs"]

        # kwargs
        identifier = config["task"].get("identifier", None)
        verbosity = config["task"].get("verbosity", None)
        # pass in custom results home dir and load in prev checkpoint dir
        save_dir = config["task"].get("save_dir", os.getcwd())
        checkpoint_dir = config["task"].get("checkpoint_dir", None)

        # TODO: figure out why the attribute workaround is necessary

        new_trainer = cls(
            model=model,
            dataset=dataset,
            optimizer=optimizer,
            sampler=sampler,
            scheduler=scheduler,
            train_loader=train_loader,
            val_loader=val_loader,
            test_loader=test_loader,
            loss=loss,
            max_epochs=max_epochs,
            identifier=identifier,
            verbosity=verbosity,
        )

        # assign new args workaround
        new_trainer.save_dir = save_dir
        new_trainer.checkpoint_dir = checkpoint_dir

        return new_trainer

    @staticmethod
    def _load_dataset(dataset_config):
        """Loads the dataset if from a config file."""
        dataset_path = dataset_config["pt_path"]
        target_index = dataset_config.get("target_index", 0)

        dataset = get_dataset(
            dataset_path,
            target_index,
<<<<<<< HEAD
            transform_list=dataset_config["transforms"],
            otf=dataset_config["otf"],
=======
            transform_list=dataset_config.get("transforms", []),
            otf=dataset_config.get("otf", False),
>>>>>>> bae8ef1b
        )

        return dataset

    @staticmethod
    def _load_model(model_config, dataset):
        """Loads the model if from a config file."""

        model_cls = registry.get_model_class(model_config["name"])
        model = model_cls(data=dataset, **model_config)
        return model

    @staticmethod
    def _load_optimizer(optim_config, model):
        optimizer = getattr(optim, optim_config["optimizer"]["optimizer_type"])(
            model.parameters(),
            lr=optim_config["lr"],
            **optim_config["optimizer"].get("optimizer_args", {}),
        )
        return optimizer

    @staticmethod
    def _load_sampler(optim_config, dataset):
        # TODO: write sampler, look into BalancedBatchSampler in
        #  OCP for their implementation of train_sampler batches
        #  (part of self.train_loader)
        # TODO: update sampler with more attributes like rank and num_replicas (world_size)

        # sampler = DistributedSampler(dataset, rank=0)

        # TODO: for testing purposes, return None
        return None

    @staticmethod
    def _load_dataloader(optim_config, dataset_config, dataset, sampler):
        train_ratio = dataset_config["train_ratio"]
        val_ratio = dataset_config["val_ratio"]
        test_ratio = dataset_config["test_ratio"]
        train_dataset, val_dataset, test_dataset = dataset_split(
            dataset, train_ratio, val_ratio, test_ratio
        )

        batch_size = optim_config.get("batch_size")

        train_loader = get_dataloader(
            train_dataset, batch_size=batch_size, sampler=sampler
        )
        val_loader = get_dataloader(val_dataset, batch_size=batch_size, sampler=sampler)
        test_loader = get_dataloader(
            test_dataset, batch_size=batch_size, sampler=sampler
        )

        return train_loader, val_loader, test_loader

    @staticmethod
    def _load_scheduler(scheduler_config, optimizer):
        scheduler_type = scheduler_config["scheduler_type"]
        scheduler_args = scheduler_config["scheduler_args"]
        scheduler = LRScheduler(optimizer, scheduler_type, scheduler_args)
        return scheduler

    @staticmethod
    def _load_loss(loss_config):
        """Loads the loss from either the TorchLossWrapper or custom loss functions in matdeeplearn"""
        loss_cls = registry.get_loss_class(loss_config["loss_type"])
        # if there are other params for loss type, include in call
        if loss_config.get("loss_args"):
            return loss_cls(**loss_config["loss_args"])
        else:
            return loss_cls()

    @abstractmethod
    def _load_task(self):
        """Initializes task-specific info. Implemented by derived classes."""

    @abstractmethod
    def train(self):
        """Implemented by derived classes."""

    @abstractmethod
    def validate(self):
        """Implemented by derived classes."""

    @abstractmethod
    def predict(self):
        """Implemented by derived classes."""

    def plot_losses(self, metrics):
        fig = plt.figure()
        fig.tight_layout()

        ax0 = fig.add_subplot(131, title="loss")
        ax1 = fig.add_subplot(132, title="lr")
        ax2 = fig.add_subplot(133, title="time")

        ax0.plot(metrics["train"], label="train")
        ax0.plot(metrics["val"], label="val")

        ax1.plot(metrics["lr"], label="lr")
        ax2.plot(metrics["time"], label="epoch time")

        ax0.legend()
        ax1.legend()
        ax2.legend()

        res_folder = os.path.join(self.run_dir, "results", self.timestamp_id)

        if not os.path.exists(os.path.join(res_folder, "plots")):
            os.mkdir(os.path.join(res_folder, "plots"))

        fig.savefig(os.path.join(res_folder, "plots", "losses.png"))

    def update_best_model(self, val_metrics):
        """Updates the best val metric and model, saves the best model, and saves the best model predictions"""
        self.best_val_metric = val_metrics[type(self.loss_fn).__name__]["metric"]
        self.best_model_state = copy.deepcopy(self.model.state_dict())

        self.save_model("best_checkpoint.pt", val_metrics, False)

        logging.debug(
            f"Saving prediction results for epoch {self.epoch} to: /results/{self.timestamp_id}/"
        )
        self.predict(self.train_loader, "train")
        self.predict(self.val_loader, "val")
        self.predict(self.test_loader, "test")

    def save_model(self, checkpoint_file, val_metrics=None, training_state=True):
        """Saves the model state dict"""

        if training_state:
            state = {
                "epoch": self.epoch,
                "step": self.step,
                "state_dict": self.model.state_dict(),
                "optimizer": self.optimizer.state_dict(),
                "scheduler": self.scheduler.scheduler.state_dict(),
                "best_val_metric": self.best_val_metric,
            }
        else:
            state = {"state_dict": self.model.state_dict(), "val_metrics": val_metrics}

        curr_checkpt_dir = os.path.join(
            self.save_dir, "results", self.timestamp_id, "checkpoint"
        )
        os.makedirs(curr_checkpt_dir, exist_ok=True)
        filename = os.path.join(curr_checkpt_dir, checkpoint_file)

        torch.save(state, filename)
        return filename

    def save_results(self, output, filename, node_level_predictions=False):
        results_path = os.path.join(self.save_dir, "results", self.timestamp_id)
        os.makedirs(results_path, exist_ok=True)
        filename = os.path.join(results_path, filename)
        shape = output.shape

        id_headers = ["structure_id"]
        if node_level_predictions:
            id_headers += ["node_id"]
        num_cols = (shape[1] - len(id_headers)) // 2
        headers = id_headers + ["target"] * num_cols + ["prediction"] * num_cols

        with open(filename, "w") as f:
            csvwriter = csv.writer(f)
            for i in range(0, len(output)):
                if i == 0:
                    csvwriter.writerow(headers)
                elif i > 0:
                    csvwriter.writerow(output[i - 1, :])
        return filename

    # TODO: streamline this from PR #12
    def load_checkpoint(self):
        """Loads the model from a checkpoint.pt file"""

<<<<<<< HEAD
        if not most_recent:
            raise NotImplementedError(
                "Loading from a specific checkpoint is not yet implemented."
            )

        # look in both scripts and jobs folders

        checkpoint_dir = glob.glob(os.path.join(self.run_dir, "results", "*"))

        if len(checkpoint_dir) == 0:
            checkpoint_dir = glob.glob(os.path.join("../testing/jobs", "results", "*"))

        # find most recent checkpoint
        checkpoint_file = os.path.join(
            sorted([folder for folder in checkpoint_dir if os.path.isdir(folder)])[-1],
            "checkpoint",
            "checkpoint.pt",
        )
=======
        if not self.checkpoint_dir:
            raise ValueError("No checkpoint directory specified in config.")
>>>>>>> bae8ef1b

        checkpoint_dir = glob.glob(os.path.join(self.checkpoint_dir, "results", "*"))
        checkpoint_file = os.path.join(checkpoint_dir, "checkpoint", "checkpoint.pt")

        # Load params from checkpoint
        checkpoint = torch.load(checkpoint_file)

        self.model.load_state_dict(checkpoint["state_dict"])
        self.optimizer.load_state_dict(checkpoint["optimizer"])
        self.scheduler.scheduler.load_state_dict(checkpoint["scheduler"])
        self.epoch = checkpoint["epoch"]
        self.step = checkpoint["step"]
        self.best_val_metric = checkpoint["best_val_metric"]<|MERGE_RESOLUTION|>--- conflicted
+++ resolved
@@ -155,13 +155,8 @@
         dataset = get_dataset(
             dataset_path,
             target_index,
-<<<<<<< HEAD
-            transform_list=dataset_config["transforms"],
-            otf=dataset_config["otf"],
-=======
             transform_list=dataset_config.get("transforms", []),
             otf=dataset_config.get("otf", False),
->>>>>>> bae8ef1b
         )
 
         return dataset
@@ -337,29 +332,8 @@
     def load_checkpoint(self):
         """Loads the model from a checkpoint.pt file"""
 
-<<<<<<< HEAD
-        if not most_recent:
-            raise NotImplementedError(
-                "Loading from a specific checkpoint is not yet implemented."
-            )
-
-        # look in both scripts and jobs folders
-
-        checkpoint_dir = glob.glob(os.path.join(self.run_dir, "results", "*"))
-
-        if len(checkpoint_dir) == 0:
-            checkpoint_dir = glob.glob(os.path.join("../testing/jobs", "results", "*"))
-
-        # find most recent checkpoint
-        checkpoint_file = os.path.join(
-            sorted([folder for folder in checkpoint_dir if os.path.isdir(folder)])[-1],
-            "checkpoint",
-            "checkpoint.pt",
-        )
-=======
         if not self.checkpoint_dir:
             raise ValueError("No checkpoint directory specified in config.")
->>>>>>> bae8ef1b
 
         checkpoint_dir = glob.glob(os.path.join(self.checkpoint_dir, "results", "*"))
         checkpoint_file = os.path.join(checkpoint_dir, "checkpoint", "checkpoint.pt")
