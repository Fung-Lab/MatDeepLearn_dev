--- conflicted
+++ resolved
@@ -289,12 +289,7 @@
             output_dim = dataset[0]["y"].shape[1]     
 
         # Determine if this is a node or graph level model
-<<<<<<< HEAD
-        '''
-        if dataset[0]["y"].shape[0] == dataset[0]["x"].shape[0]:
-=======
         if dataset[0]["y"].shape[0] == dataset[0]["z"].shape[0]:
->>>>>>> 362e33df
             model_config["prediction_level"] = "node"
         elif dataset[0]["y"].shape[0] == 1:
             model_config["prediction_level"] = "graph"
@@ -302,7 +297,7 @@
             raise ValueError(
                 "Target labels do not have the correct dimensions for node or graph-level prediction."
             )
-        '''
+
         model_config["prediction_level"] = "node"                  
 
         model_cls = registry.get_model_class(model_config["name"])
@@ -426,19 +421,6 @@
             self.best_model_state = copy.deepcopy(self.model.module.state_dict())
         else:
             self.best_model_state = copy.deepcopy(self.model.state_dict())
-<<<<<<< HEAD
-        self.save_model("best_checkpoint.pt", metric, True)
-
-        logging.debug(
-            f"Saving prediction results for epoch {self.epoch} to: /results/{self.timestamp_id}/train_results/"
-        )
-        # if "train" in self.write_output:
-        #     self.predict(self.data_loader["train_loader"], "train")
-        # if "val" in self.write_output and self.data_loader.get("val_loader"):
-        #     self.predict(self.data_loader["val_loader"], "val")
-        if "test" in self.write_output and self.data_loader.get("test_loader"):
-            self.predict(self.data_loader["test_loader"], "test")
-=======
         if write_model == True:
             self.save_model("best_checkpoint.pt", metric, True)
             
@@ -452,7 +434,6 @@
                 self.predict(self.data_loader["val_loader"], "val")
             if "test" in self.write_output and self.data_loader.get("test_loader"):    
                 self.predict(self.data_loader["test_loader"], "test")
->>>>>>> 362e33df
 
     def save_model(self, checkpoint_file, metric=None, training_state=True):
         """Saves the model state dict"""
