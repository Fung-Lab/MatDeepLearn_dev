import copy
import csv
import logging
import os
import random
from abc import ABC, abstractmethod
from datetime import datetime

import numpy as np
import torch
import torch.optim as optim
from torch import distributed as dist
from torch import nn
from torch.cuda.amp import GradScaler
from torch.nn.parallel import DistributedDataParallel
from torch.optim import Optimizer
from torch.utils.data.distributed import DistributedSampler
from torch_geometric.data import Dataset

from matdeeplearn.common.data import (DataLoader, dataset_split,
                                      get_dataloader, get_dataset)
from matdeeplearn.common.registry import registry
from matdeeplearn.models.base_model import BaseModel
from matdeeplearn.modules.evaluator import Evaluator
from matdeeplearn.modules.scheduler import LRScheduler


@registry.register_trainer("base")
class BaseTrainer(ABC):
    def __init__(
        self,
        model: BaseModel,
        dataset: Dataset,
        optimizer: Optimizer,
        sampler: DistributedSampler,
        scheduler: LRScheduler,
        data_loader: DataLoader,        
        loss: nn.Module,
        max_epochs: int,
        clip_grad_norm: float = None,
        max_checkpoint_epochs: int = None,
        identifier: str = None,
        verbosity: int = None,
        batch_tqdm: bool = False,        
        write_output: list = ["train", "val", "test"],
        output_frequency: int = 1,
        model_save_frequency: int = 1,
        save_dir: str = None,
        checkpoint_path: str = None,
        use_amp: bool = False,
    ):
        self.device = torch.device("cuda" if torch.cuda.is_available() else "cpu")
        self.model = model
        self.dataset = dataset
        self.optimizer = optimizer
        self.train_sampler = sampler
        self.data_loader = data_loader
        self.scheduler = scheduler
        self.loss_fn = loss
        self.max_epochs = max_epochs
        self.clip_grad_norm = clip_grad_norm
        self.max_checkpoint_epochs = max_checkpoint_epochs
        self.train_verbosity = verbosity
        self.batch_tqdm = batch_tqdm
        self.write_output = write_output
        self.output_frequency = output_frequency
        self.model_save_frequency = model_save_frequency

        self.epoch = 0
        self.step = 0
        self.epoch_time = None

        self.metrics = [{} for _ in range(len(self.model))]  
        self.best_metric = [1e10 for _ in range(len(self.model))]
        self.best_model_state = [None for _ in range(len(self.model))]

        self.save_dir = save_dir if save_dir else os.getcwd()
        self.checkpoint_path = checkpoint_path
        self.use_amp = use_amp

        if self.use_amp:
            logging.info("Using PyTorch automatic mixed-precision")

        self.scaler = GradScaler(enabled=self.use_amp and self.device.type == "cuda")

        self.evaluator = Evaluator()

        if self.train_sampler == None:
            self.rank = torch.device("cuda" if torch.cuda.is_available() else "cpu")
        else:
            self.rank = self.train_sampler.rank

        timestamp = datetime.now().timestamp()
        self.timestamp_id = datetime.fromtimestamp(timestamp).strftime(
            "%Y-%m-%d-%H-%M-%S-%f"
        )[:-3]
        if identifier:
            self.timestamp_id = f"{self.timestamp_id}-{identifier}"

        if self.train_verbosity:
            logging.info(
                f"GPU is available: {torch.cuda.is_available()}, Quantity: {os.environ.get('LOCAL_WORLD_SIZE', None)}"
            )
            logging.info("Dataset(s) used:")
            for key in self.dataset:
                logging.info(f"Dataset length: {key, len(self.dataset[key])}")
            if self.dataset.get("train"):
                logging.debug(self.dataset["train"][0])
                logging.debug(self.dataset["train"][0].z[0])
                logging.debug(self.dataset["train"][0].y[0])
            else:
                logging.debug(self.dataset[list(self.dataset.keys())[0]][0])
                logging.debug(self.dataset[list(self.dataset.keys())[0]][0].x[0])
                logging.debug(self.dataset[list(self.dataset.keys())[0]][0].y[0])

            if str(self.rank) not in ("cpu", "cuda"):
                logging.debug(self.model[0].module)
            else:
                logging.debug(self.model[0])

    @classmethod
    def from_config(cls, config):
        """Class method used to initialize BaseTrainer from a config object
        config has the following sections:
            trainer
            task
            model
            optim
            scheduler
            dataset
        """

        cls.set_seed(config["task"].get("seed"))

        if config["task"]["parallel"] == True:
            # os.environ["MASTER_ADDR"] = "localhost"
            # os.environ["MASTER_PORT"] = "12355"
            local_world_size = os.environ.get("LOCAL_WORLD_SIZE", None)
            local_world_size = int(local_world_size)
            dist.init_process_group(
                "nccl", world_size=local_world_size, init_method="env://"
            )
            rank = int(dist.get_rank())
        else:
            rank = torch.device("cuda" if torch.cuda.is_available() else "cpu")
            local_world_size = 1
        dataset = cls._load_dataset(config["dataset"], config["task"]["run_mode"])
        model = cls._load_model(config["model"], config["dataset"]["preprocess_params"], dataset, local_world_size, rank)
        optimizer = cls._load_optimizer(config["optim"], model, local_world_size)
        sampler = cls._load_sampler(config["optim"], dataset, local_world_size, rank)
        data_loader = cls._load_dataloader(
            config["optim"],
            config["dataset"],
            dataset,
            sampler,
            config["task"]["run_mode"],
            config["model"]
        )

        scheduler = cls._load_scheduler(config["optim"]["scheduler"], optimizer)
        loss = cls._load_loss(config["optim"]["loss"])
        max_epochs = config["optim"]["max_epochs"]
        clip_grad_norm = config["optim"].get("clip_grad_norm", None)
        verbosity = config["optim"].get("verbosity", None)
        batch_tqdm = config["optim"].get("batch_tqdm", False)
        write_output = config["task"].get("write_output", [])
        output_frequency = config["task"].get("output_frequency", 0)
        model_save_frequency = config["task"].get("model_save_frequency", 0)
        max_checkpoint_epochs = config["optim"].get("max_checkpoint_epochs", None)
        identifier = config["task"].get("identifier", None)

        # pass in custom results home dir and load in prev checkpoint dir
        save_dir = config["task"].get("save_dir", None)
        checkpoint_path = config["task"].get("checkpoint_path", None)

        if local_world_size > 1:
            dist.barrier()
            
        return cls(
            model=model,
            dataset=dataset,
            optimizer=optimizer,
            sampler=sampler,
            scheduler=scheduler,
            data_loader=data_loader,
            loss=loss,
            max_epochs=max_epochs,
            clip_grad_norm=clip_grad_norm,
            max_checkpoint_epochs=max_checkpoint_epochs,
            identifier=identifier,
            verbosity=verbosity,
            batch_tqdm=batch_tqdm,
            write_output=write_output,
            output_frequency=output_frequency,
            model_save_frequency=model_save_frequency,
            save_dir=save_dir,
            checkpoint_path=checkpoint_path,
            use_amp=config["task"].get("use_amp", False),
        )

    @staticmethod
    def _load_dataset(dataset_config, task):
        """Loads the dataset if from a config file."""
        if dataset_config.get("dataset_device", "cpu"):
            logging.info("Loading dataset to "+dataset_config.get("dataset_device", "cpu"))
        else:
            logging.info("Loading dataset to default device")
        
        dataset_path = dataset_config["pt_path"]
        dataset = {}
        if isinstance(dataset_config["src"], dict):
            if dataset_config["src"].get("train"):
                dataset["train"] = get_dataset(
                    dataset_path,
                    processed_file_name="data_train.pt",
                    transform_list=dataset_config.get("transforms", []),
                    dataset_device=dataset_config.get("dataset_device", "cpu"),
                )
            if dataset_config["src"].get("val"):
                dataset["val"] = get_dataset(
                    dataset_path,
                    processed_file_name="data_val.pt",
                    transform_list=dataset_config.get("transforms", []),
                    dataset_device=dataset_config.get("dataset_device", "cpu"),
                )
            if dataset_config["src"].get("test"):
                dataset["test"] = get_dataset(
                    dataset_path,
                    processed_file_name="data_test.pt",
                    transform_list=dataset_config.get("transforms", []),
                    dataset_device=dataset_config.get("dataset_device", "cpu"),
                )                
            if dataset_config["src"].get("predict"):
                dataset["predict"] = get_dataset(
                    dataset_path,
                    processed_file_name="data_predict.pt",
                    transform_list=dataset_config.get("transforms", []),
                    dataset_device=dataset_config.get("dataset_device", "cpu"),
                )

        else:
            if task != "predict":
                dataset_full = get_dataset(
                    dataset_path,
                    processed_file_name="data.pt",
                    transform_list=dataset_config.get("transforms", []),
                    dataset_device=dataset_config.get("dataset_device", "cpu"),
                )
                train_ratio = dataset_config["train_ratio"]
                val_ratio = dataset_config["val_ratio"]
                test_ratio = dataset_config["test_ratio"]
                dataset["train"], dataset["val"], dataset["test"] = dataset_split(
                    dataset_full,
                    train_ratio,
                    val_ratio,
                    test_ratio,
                )
            else:
                # if running in predict mode, then no data splitting is performed
                dataset["predict"] = get_dataset(
                    dataset_path,
                    processed_file_name="data.pt",
                    transform_list=dataset_config.get("transforms", []),
                    dataset_device=dataset_config.get("dataset_device", "cpu"),
                )

        return dataset

    @staticmethod
    def _load_model(model_config, graph_config, dataset, world_size, rank):
        """Loads the model if from a config file."""

        if dataset.get("train"):
            dataset = dataset["train"]
        else:
            dataset = dataset[list(dataset.keys())[0]]
                    
        if isinstance(dataset, torch.utils.data.Subset): 
            dataset = dataset.dataset 
        
        model_list = []
        # Obtain node, edge, and output dimensions for model initialization   
        for mod in range(model_config["model_ensemble"]): 
            rand_seed = random.randint(1,10000)
            random.seed(rand_seed)
            np.random.seed(rand_seed)
            torch.manual_seed(rand_seed)
            torch.cuda.manual_seed_all(rand_seed)
            #torch.autograd.set_detect_anomaly(True)
            torch.backends.cudnn.deterministic = True
            torch.backends.cudnn.benchmark = False

            if graph_config["node_dim"]:
                node_dim = graph_config["node_dim"]
            else:
                node_dim = dataset.num_features   
            edge_dim = graph_config["edge_dim"] 
            if dataset[0]["y"].ndim == 0:
                output_dim = 1
            else:
                output_dim = dataset[0]["y"].shape[1]     

            # Determine if this is a node or graph level model
            if dataset[0]["y"].shape[0] == dataset[0]["z"].shape[0]:
                model_config["prediction_level"] = "node"
            elif dataset[0]["y"].shape[0] == 1:
                model_config["prediction_level"] = "graph"
            else:
                raise ValueError(
                    "Target labels do not have the correct dimensions for node or graph-level prediction."
                )

            model_cls = registry.get_model_class(model_config["name"])
            model = model_cls(
                    node_dim=node_dim, 
                    edge_dim=edge_dim, 
                    output_dim=output_dim, 
                    cutoff_radius=graph_config["cutoff_radius"], 
                    n_neighbors=graph_config["n_neighbors"], 
                    graph_method=graph_config["edge_calc_method"], 
                    num_offsets=graph_config["num_offsets"], 
                    **model_config
                    )
            model = model.to(rank)
            
            # model = torch_geometric.compile(model)
            # if model_config["load_model"] == True:
            #    checkpoint = torch.load(model_config["model_path"])
            #    model.load_state_dict(checkpoint["state_dict"])
            
            if world_size > 1:
                model = DistributedDataParallel(
                    model, device_ids=[rank], find_unused_parameters=False
                )

            model_list.append(model)

        return model_list

    @staticmethod
    def _load_optimizer(optim_config, model, world_size):
        # Some issues with DDP learning rate
        # Unclear regarding the best practice
        # Currently, effective batch size per epoch is batch_size * world_size
        # Some discussions here:
        # https://github.com/Lightning-AI/lightning/discussions/3706
        # https://discuss.pytorch.org/t/should-we-split-batch-size-according-to-ngpu-per-node-when-distributeddataparallel/72769/15
        optim_list = []
        for i in range(len(model)):
            if world_size > 1:
                optim_config["lr"] = optim_config["lr"] * world_size

            optimizer = getattr(optim, optim_config["optimizer"]["optimizer_type"])(
                model[i].parameters(),
                lr=optim_config["lr"],
                **optim_config["optimizer"].get("optimizer_args", {}),
            )
            optim_list.append(optimizer)

        return optim_list

    @staticmethod
    def _load_sampler(optim_config, dataset, world_size, rank):
        # TODO: write sampler, look into BalancedBatchSampler in
        #  OCP for their implementation of train_sampler batches
        #  (part of self.train_loader)
        # TODO: update sampler with more attributes like rank and num_replicas (world_size)
        if dataset.get("train"):
            dataset = dataset["train"]
        else:
            dataset = dataset[list(dataset.keys())[0]]

        if world_size > 1:
            sampler = DistributedSampler(dataset, num_replicas=world_size, rank=rank)
        else:
            sampler = None

        return sampler

    @staticmethod
    def _load_dataloader(optim_config, dataset_config, dataset, sampler, run_mode, model_config):
        data_loader = [{} for _ in range(model_config["model_ensemble"])]
    
        batch_size = optim_config.get("batch_size")
        
        for i in range(model_config["model_ensemble"]):
            if dataset.get("train"):
                data_loader[i]["train_loader"] = get_dataloader(
                    dataset["train"], batch_size=batch_size, num_workers=dataset_config.get("num_workers", 0), sampler=sampler
                )
            if dataset.get("val"):
                data_loader[i]["val_loader"] = get_dataloader(
                    dataset["val"], batch_size=batch_size, num_workers=dataset_config.get("num_workers", 0), sampler=None
                )
            if dataset.get("test"):
                data_loader[i]["test_loader"] = get_dataloader(
                    dataset["test"], batch_size=batch_size, num_workers=dataset_config.get("num_workers", 0), sampler=None
            )
            if run_mode == "predict" and dataset.get("predict"):
                data_loader[i]["predict_loader"] = get_dataloader(
                    dataset["predict"], batch_size=batch_size, num_workers=dataset_config.get("num_workers", 0), sampler=None
            )

        return data_loader

    @staticmethod
    def _load_scheduler(scheduler_config, optimizer):
        scheduler_type = scheduler_config["scheduler_type"]
        scheduler_args = scheduler_config["scheduler_args"]
        scheduler = []
        for i in range(len(optimizer)):
            scheduler.append(LRScheduler(optimizer[i], scheduler_type, scheduler_args))
        
        return scheduler

    @staticmethod
    def _load_loss(loss_config):
        """Loads the loss from either the TorchLossWrapper or custom loss functions in matdeeplearn"""
        loss_cls = registry.get_loss_class(loss_config["loss_type"])
        # if there are other params for loss type, include in call
        if loss_config.get("loss_args"):
            return loss_cls(**loss_config["loss_args"])
        else:
            return loss_cls()

    @abstractmethod
    def _load_task(self):
        """Initializes task-specific info. Implemented by derived classes."""

    @abstractmethod
    def train(self):
        """Implemented by derived classes."""

    @abstractmethod
    def validate(self):
        """Implemented by derived classes."""

    @abstractmethod
    def predict(self):
        """Implemented by derived classes."""

    def update_best_model(self, metric, index=None, write_model=False, write_csv=False):
        """Updates the best val metric and model, saves the best model, and saves the best model predictions"""
        self.best_metric[index] = metric[type(self.loss_fn).__name__]["metric"]
        
        if str(self.rank) not in ("cpu", "cuda"):
            self.best_model_state[index] = copy.deepcopy(self.model[index].module.state_dict())
        else:
            self.best_model_state[index] = copy.deepcopy(self.model[index].state_dict())
        
        if write_model == True:
            self.save_model("best_checkpoint.pt", index, metric, True)
            
        if write_csv == True:
            logging.debug(
                f"Saving prediction results for epoch {self.epoch} to: /results/{self.timestamp_id}/train_results/"
            )
            
            if "train" in self.write_output:
                self.predict(self.data_loader[index]["train_loader"], "train")
            if "val" in self.write_output and self.data_loader[index].get("val_loader"):
                self.predict(self.data_loader[index]["val_loader"], "val")
            if "test" in self.write_output and self.data_loader[index].get("test_loader"):
                self.predict(self.data_loader[index]["test_loader"], "test")

    def save_model(self, checkpoint_file, index=None, metric=None, training_state=True):
        """Saves the model state dict"""
        if index != None:
            if str(self.rank) not in ("cpu", "cuda"):
                if training_state:
                    state = {
                        "epoch": self.epoch,
                        "step": self.step,
                        "state_dict": self.model[index].module.state_dict(),
                        "optimizer": self.optimizer[index].state_dict(),
                        "scheduler": self.scheduler[index].scheduler.state_dict(),
                        "scaler":self.scaler.state_dict(),
                        "best_metric": self.best_metric[index],
                        "identifier": self.timestamp_id,
                        "seed": torch.random.initial_seed(),
                    }
                else:
                    state = {"state_dict": self.model[index].module.state_dict(), "metric": metric}
            else:
                if training_state:
                    state = {
                        "epoch": self.epoch,
                        "step": self.step,
                        "state_dict": self.model[index].state_dict(),
                        "optimizer": self.optimizer[index].state_dict(),
                        "scheduler": self.scheduler[index].scheduler.state_dict(),
                        "scaler":self.scaler.state_dict(),
                        "best_metric": self.best_metric[index],
                        "identifier": self.timestamp_id,
                        "seed": torch.random.initial_seed(),
                    }
                else:
                    state = {"state_dict": self.model[index].state_dict(), "metric": metric}
            
            num = str(index)
            curr_checkpt_dir = os.path.join(
                self.save_dir, "results", self.timestamp_id, f"checkpoint_{num}"
            )
            os.makedirs(curr_checkpt_dir, exist_ok=True)
            filename = os.path.join(curr_checkpt_dir, checkpoint_file)

            torch.save(state, filename)
            del state
        else:
            state = []
            for i in range(len(self.model)):
                if str(self.rank) not in ("cpu", "cuda"):
                    if training_state:
                        state.append({
                            "epoch": self.epoch,
                            "step": self.step,
                            "state_dict": self.model.module[i].state_dict(),
                            "optimizer": self.optimizer[i].state_dict(),
                            "scheduler": self.scheduler[i].scheduler.state_dict(),
                            "scaler":self.scaler.state_dict(),
                            "best_metric": self.best_metric[i],
                            "identifier": self.timestamp_id,
                            "seed": torch.random.initial_seed(),
                        })
                    else:
                        state.append({"state_dict": self.model[i].module.state_dict(), "metric": metric[i]})
                else:   
                    if training_state:
                        state.append({
                            "epoch": self.epoch,
                            "step": self.step,
                            "state_dict": self.model[i].state_dict(),
                            "optimizer": self.optimizer[i].state_dict(),
                            "scheduler": self.scheduler[i].scheduler.state_dict(),
                            "scaler": self.scaler.state_dict(),
                            "best_metric": self.best_metric[i],
                            "identifier": self.timestamp_id,
                            "seed": torch.random.initial_seed(),
                        })
                    else:
                        state.append({"state_dict": self.model[i].state_dict(), "metric": metric})

            for x in range(len(self.model)):
                num = str(x)
                curr_checkpt_dir = os.path.join(
                    self.save_dir, "results", self.timestamp_id, f"checkpoint_{num}"
                )
                os.makedirs(curr_checkpt_dir, exist_ok=True)
                filename = os.path.join(curr_checkpt_dir, checkpoint_file)

                torch.save(state[x], filename)
            del state
        
        return filename

    def save_results(self, output, results_dir, filename, node_level_predictions=False, labels=True, std=False):
        results_path = os.path.join(
            self.save_dir, "results", self.timestamp_id, results_dir
        )
        os.makedirs(results_path, exist_ok=True)
        filename = os.path.join(results_path, filename)
        shape = output.shape

        id_headers = ["structure_id"]
        if node_level_predictions:
            id_headers += ["node_id"]
            
        if labels==True:
            if std == True:
                num_cols = (shape[1] - len(id_headers)) // 3
                headers = id_headers + ["target"] * num_cols + ["prediction"] * num_cols + ["std"] * num_cols
            else:
                num_cols = (shape[1] - len(id_headers)) // 2
                headers = id_headers + ["target"] * num_cols + ["prediction"] * num_cols            
        else:
            if std == True:
                num_cols = (shape[1] - len(id_headers)) // 2
                headers = id_headers + ["prediction"] * num_cols + ["std"] * num_cols        
            else:
                num_cols = (shape[1] - len(id_headers))
                headers = id_headers + ["prediction"] * num_cols     
                        
        with open(filename, "w") as f:
            csvwriter = csv.writer(f)
            for i in range(0, len(output)+1):
                if i == 0:
                    csvwriter.writerow(headers)
                elif i > 0:
                    csvwriter.writerow(output[i - 1, :])
        return filename

    # TODO: streamline this from PR #12
    def load_checkpoint(self, load_training_state=True):
        """Loads the model from a checkpoint.pt file"""

        if not self.checkpoint_path:
            raise ValueError("No checkpoint directory specified in config.")

        # checkpoint_path = glob.glob(os.path.join(self.checkpoint_path, "results", "*"))
        # checkpoint_file = os.path.join(checkpoint_path, "checkpoint", "checkpoint.pt")

        # Load params from checkpoint
        self.checkpoint_path = self.checkpoint_path.split(",")
        checkpoint = [torch.load(i) for i in self.checkpoint_path]

        for n, check in enumerate(checkpoint):
            if str(self.rank) not in ("cpu", "cuda"):
                self.model[n].module.load_state_dict(checkpoint[n]["state_dict"])
                self.best_model_state[n] = copy.deepcopy(self.model[n].module.state_dict())
            else:
                self.model[n].load_state_dict(checkpoint[n]["state_dict"])
                self.best_model_state[n] = copy.deepcopy(self.model[n].state_dict())
            if load_training_state == True:
                if checkpoint[n].get("optimizer"):
                    self.optimizer[n].load_state_dict(checkpoint[n]["optimizer"])
                if checkpoint[n].get("scheduler"):
                    self.scheduler[n].scheduler.load_state_dict(checkpoint[n]["scheduler"])
                    self.scheduler[n].update_lr()
                if checkpoint[n].get("epoch"):
                    self.epoch = checkpoint[n]["epoch"]
                if checkpoint[n].get("step"):
                    self.step = checkpoint[n]["step"]
                if checkpoint[n].get("best_metric"):
                    self.best_metric[n] = checkpoint[n]["best_metric"]
                if checkpoint[n].get("seed"):
                    seed = checkpoint[n]["seed"]
                    self.set_seed(seed)
                if checkpoint[n].get("scaler"):
                    self.scaler.load_state_dict(checkpoint[n]["scaler"])
                #todo: load dataset to recreate the same split as the prior run
                #self._load_dataset(dataset_config, task)
        
    # Loads portion of model dict into a new model for fine tuning
    def load_pre_trained_weights(self, load_training_state=False):
        """Loads the pre-trained model from a checkpoint.pt file"""

        if not self.checkpoint_path:
            raise ValueError("No checkpoint directory specified in config.")
            checkpoints_folder = os.path.join(self.fine_tune_from, 'checkpoint')
<<<<<<< HEAD
            
        load_model = torch.load(self.checkpoint_path, map_location=self.device)
        load_state = load_model["state_dict"]
        
        model_state = self.model.state_dict()

        print(model_state.keys())
        for name, param in load_state.items():
            if name not in model_state or name.split('.')[0] in ["post_lin_list", "lin_out"]:
            #if name not in model_state:
                logging.debug('NOT loaded: %s', name)
                continue
            else:
                logging.debug('loaded: %s', name)
            if isinstance(param, torch.nn.parameter.Parameter):
                # backwards compatibility for serialized parameters
                param = param.data
            model_state[name].copy_(param)
        logging.info("Loaded pre-trained model with success.")

        if load_training_state == True:
            if checkpoint.get("optimizer"): 
                self.optimizer.load_state_dict(checkpoint["optimizer"])
            if checkpoint.get("scheduler"):     
                self.scheduler.scheduler.load_state_dict(checkpoint["scheduler"])
                self.scheduler.update_lr()
            #if checkpoint.get("epoch"): 
            #    self.epoch = checkpoint["epoch"]
            #if checkpoint.get("step"): 
            #    self.step = checkpoint["step"]
            #if checkpoint.get("best_metric"): 
            #    self.best_metric = checkpoint["best_metric"]
            if checkpoint.get("seed"): 
                seed = checkpoint["seed"]
                self.set_seed(seed)
            if checkpoint.get("scaler"):
                self.scaler.load_state_dict(checkpoint["scaler"])
=======
         
        self.checkpoint_path = self.checkpoint_path.split(",")
        load_model = [torch.load(i, map_location=self.device) for i in self.checkpoint_path]
        load_state = [i["state_dict"] for i in load_model]
        model_state = [i.state_dict() for i in self.model]

        for x in range(len(self.model)):
            for name, param in load_state[x].items():
                #if name not in model_state or name.split('.')[0] in "post_lin_list":
                if name not in model_state[x]:
                    logging.debug('NOT loaded: %s', name)
                    continue
                else:
                    logging.debug('loaded: %s', name)
                if isinstance(param, torch.nn.parameter.Parameter):
                    # backwards compatibility for serialized parameters
                    param = param.data
                model_state[x][name].copy_(param)
            logging.info("Loaded pre-trained model with success.")
            if load_training_state == True:
                if checkpoint.get("optimizer"): 
                    self.optimizer[x].load_state_dict(checkpoint["optimizer"])
                if checkpoint.get("scheduler"):     
                    self.scheduler[x].scheduler.load_state_dict(checkpoint["scheduler"])
                    self.scheduler[x].update_lr()
                    #if checkpoint.get("epoch"): 
                    #   self.epoch = checkpoint["epoch"]
                    #if checkpoint.get("step"): 
                    #    self.step = checkpoint["step"]
                    #if checkpoint.get("best_metric"): 
                    #    self.best_metric = checkpoint["best_metric"]
                if checkpoint.get("seed"): 
                    seed = checkpoint["seed"]
                    self.set_seed(seed)
                if checkpoint.get("scaler"):
                    self.scaler.load_state_dict(checkpoint["scaler"])
>>>>>>> 133fc408

    @staticmethod
    def set_seed(seed):
        # https://pytorch.org/docs/stable/notes/randomness.html
        if seed is None:
            return

        random.seed(seed)
        np.random.seed(seed)
        torch.manual_seed(seed)
        torch.cuda.manual_seed_all(seed)
        #torch.autograd.set_detect_anomaly(True)
        torch.backends.cudnn.deterministic = True
        torch.backends.cudnn.benchmark = False<|MERGE_RESOLUTION|>--- conflicted
+++ resolved
@@ -637,45 +637,6 @@
         if not self.checkpoint_path:
             raise ValueError("No checkpoint directory specified in config.")
             checkpoints_folder = os.path.join(self.fine_tune_from, 'checkpoint')
-<<<<<<< HEAD
-            
-        load_model = torch.load(self.checkpoint_path, map_location=self.device)
-        load_state = load_model["state_dict"]
-        
-        model_state = self.model.state_dict()
-
-        print(model_state.keys())
-        for name, param in load_state.items():
-            if name not in model_state or name.split('.')[0] in ["post_lin_list", "lin_out"]:
-            #if name not in model_state:
-                logging.debug('NOT loaded: %s', name)
-                continue
-            else:
-                logging.debug('loaded: %s', name)
-            if isinstance(param, torch.nn.parameter.Parameter):
-                # backwards compatibility for serialized parameters
-                param = param.data
-            model_state[name].copy_(param)
-        logging.info("Loaded pre-trained model with success.")
-
-        if load_training_state == True:
-            if checkpoint.get("optimizer"): 
-                self.optimizer.load_state_dict(checkpoint["optimizer"])
-            if checkpoint.get("scheduler"):     
-                self.scheduler.scheduler.load_state_dict(checkpoint["scheduler"])
-                self.scheduler.update_lr()
-            #if checkpoint.get("epoch"): 
-            #    self.epoch = checkpoint["epoch"]
-            #if checkpoint.get("step"): 
-            #    self.step = checkpoint["step"]
-            #if checkpoint.get("best_metric"): 
-            #    self.best_metric = checkpoint["best_metric"]
-            if checkpoint.get("seed"): 
-                seed = checkpoint["seed"]
-                self.set_seed(seed)
-            if checkpoint.get("scaler"):
-                self.scaler.load_state_dict(checkpoint["scaler"])
-=======
          
         self.checkpoint_path = self.checkpoint_path.split(",")
         load_model = [torch.load(i, map_location=self.device) for i in self.checkpoint_path]
@@ -712,7 +673,6 @@
                     self.set_seed(seed)
                 if checkpoint.get("scaler"):
                     self.scaler.load_state_dict(checkpoint["scaler"])
->>>>>>> 133fc408
 
     @staticmethod
     def set_seed(seed):
