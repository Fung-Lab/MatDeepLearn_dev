--- conflicted
+++ resolved
@@ -119,7 +119,6 @@
         cls.set_seed(config["task"].get("seed"))
 
         if config["task"]["parallel"] == True:
-<<<<<<< HEAD
             # os.environ["MASTER_ADDR"] = "localhost"
             # os.environ["MASTER_PORT"] = "12355"
             local_world_size = os.environ.get("LOCAL_WORLD_SIZE", None)
@@ -129,16 +128,6 @@
             )
             rank = int(dist.get_rank())
         else:
-=======
-            #os.environ["MASTER_ADDR"] = "localhost"
-            #os.environ["MASTER_PORT"] = "12355"
-            local_world_size = os.environ.get('LOCAL_WORLD_SIZE', None)
-            local_world_size= int(local_world_size)
-            dist.init_process_group("nccl", world_size=local_world_size, init_method='env://')    
-            rank = int(dist.get_rank())
-            print("runs")        
-        else:        
->>>>>>> 82567db4
             rank = torch.device("cuda" if torch.cuda.is_available() else "cpu")
             local_world_size = 1
         dataset = cls._load_dataset(config["dataset"], config["task"]["run_mode"])
