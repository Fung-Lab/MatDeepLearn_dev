import copy
import csv
import logging
import os
import random
from abc import ABC, abstractmethod
from datetime import datetime

import numpy as np
import torch
import torch.optim as optim
from torch import distributed as dist
from torch import nn
from torch.cuda.amp import GradScaler
from torch.nn.parallel import DistributedDataParallel
from torch.optim import Optimizer
from torch.utils.data.distributed import DistributedSampler
from torch_geometric.data import Dataset

from matdeeplearn.common.data import (DataLoader, dataset_split,
                                      get_dataloader, get_dataset)
from matdeeplearn.common.registry import registry
from matdeeplearn.models.base_model import BaseModel
from matdeeplearn.modules.evaluator import Evaluator
from matdeeplearn.modules.scheduler import LRScheduler


@registry.register_trainer("base")
class BaseTrainer(ABC):
    def __init__(
        self,
        model: BaseModel,
        dataset: Dataset,
        optimizer: Optimizer,
        sampler: DistributedSampler,
        scheduler: LRScheduler,
        data_loader: DataLoader,        
        loss: nn.Module,
        max_epochs: int,
        clip_grad_norm: float = None,
        max_checkpoint_epochs: int = None,
        identifier: str = None,
        verbosity: int = None,
        batch_tqdm: bool = False,        
        write_output: list = ["train", "val", "test"],
        output_frequency: int = 1,
        model_save_frequency: int = 1,
        save_dir: str = None,
        checkpoint_path: str = None,
        use_amp: bool = False,
        wandb = None,
    ):
        self.device = torch.device("cuda" if torch.cuda.is_available() else "cpu")
        self.model = model
        self.dataset = dataset
        self.optimizer = optimizer
        self.train_sampler = sampler
        self.data_loader = data_loader
        self.scheduler = scheduler
        self.loss_fn = loss
        self.max_epochs = max_epochs
        self.clip_grad_norm = clip_grad_norm
        self.max_checkpoint_epochs = max_checkpoint_epochs
        self.train_verbosity = verbosity
        self.batch_tqdm = batch_tqdm
        self.write_output = write_output
        self.output_frequency = output_frequency
        self.model_save_frequency = model_save_frequency

        self.epoch = 0
        self.step = 0
        self.metrics = {}
        self.epoch_time = None
        self.best_metric = 1e10
        self.best_model_state = None

        self.save_dir = save_dir if save_dir else os.getcwd()
        self.checkpoint_path = checkpoint_path
        self.use_amp = use_amp
        self.wandb = wandb

        if self.use_amp:
            logging.info("Using PyTorch automatic mixed-precision")

        self.scaler = GradScaler(enabled=self.use_amp and self.device.type == "cuda")

        self.evaluator = Evaluator()

        if self.train_sampler == None:
            self.rank = torch.device("cuda" if torch.cuda.is_available() else "cpu")
        else:
            self.rank = self.train_sampler.rank

        timestamp = datetime.now().timestamp()
        self.timestamp_id = datetime.fromtimestamp(timestamp).strftime(
            "%Y-%m-%d-%H-%M-%S-%f"
        )[:-3]
        if identifier:
            self.timestamp_id = f"{self.timestamp_id}-{identifier}"

        if self.train_verbosity:
            logging.info(
                f"GPU is available: {torch.cuda.is_available()}, Quantity: {os.environ.get('LOCAL_WORLD_SIZE', None)}"
            )
            logging.info("Dataset(s) used:")
            for key in self.dataset:
                logging.info(f"Dataset length: {key, len(self.dataset[key])}")
            if self.dataset.get("train"):
                logging.debug(self.dataset["train"][0])
                logging.debug(self.dataset["train"][0].z[0])
                logging.debug(self.dataset["train"][0].y[0])
            else:
                logging.debug(self.dataset[list(self.dataset.keys())[0]][0])
                logging.debug(self.dataset[list(self.dataset.keys())[0]][0].x[0])
                logging.debug(self.dataset[list(self.dataset.keys())[0]][0].y[0])

            if str(self.rank) not in ("cpu", "cuda"):
                logging.debug(self.model.module)
            else:
                logging.debug(self.model)

    @classmethod
    def from_config(cls, config):
        """Class method used to initialize BaseTrainer from a config object
        config has the following sections:
            trainer
            task
            model
            optim
            scheduler
            dataset
        """

        cls.set_seed(config["task"].get("seed"))

        if config["task"]["parallel"] == True:
            # os.environ["MASTER_ADDR"] = "localhost"
            # os.environ["MASTER_PORT"] = "12355"
            local_world_size = os.environ.get("LOCAL_WORLD_SIZE", None)
            local_world_size = int(local_world_size)
            dist.init_process_group(
                "nccl", world_size=local_world_size, init_method="env://"
            )
            rank = int(dist.get_rank())
        else:
            rank = torch.device("cuda" if torch.cuda.is_available() else "cpu")
            local_world_size = 1
        dataset = cls._load_dataset(config["dataset"], config["task"]["run_mode"])
        model = cls._load_model(config["model"], config["dataset"]["preprocess_params"], dataset, local_world_size, rank)
        optimizer = cls._load_optimizer(config["optim"], model, local_world_size)
        sampler = cls._load_sampler(config["optim"], dataset, local_world_size, rank)
        data_loader = cls._load_dataloader(
            config["optim"],
            config["dataset"],
            dataset,
            sampler,
            config["task"]["run_mode"],
        )

        scheduler = cls._load_scheduler(config["optim"]["scheduler"], optimizer)
        loss = cls._load_loss(config["optim"]["loss"])
        max_epochs = config["optim"]["max_epochs"]
        clip_grad_norm = config["optim"].get("clip_grad_norm", None)
        verbosity = config["optim"].get("verbosity", None)
        batch_tqdm = config["optim"].get("batch_tqdm", False)
        write_output = config["task"].get("write_output", [])
        output_frequency = config["task"].get("output_frequency", 0)
        model_save_frequency = config["task"].get("model_save_frequency", 0)
        max_checkpoint_epochs = config["optim"].get("max_checkpoint_epochs", None)
        identifier = config["task"].get("identifier", None)

        # pass in custom results home dir and load in prev checkpoint dir
        save_dir = config["task"].get("save_dir", None)
        checkpoint_path = config["task"].get("checkpoint_path", None)

        if local_world_size > 1:
            dist.barrier()
<<<<<<< HEAD

        wandb_project = config["task"].get("wandb_project", None)
        if wandb_project is not None:
            import wandb
            wandb.init(project=wandb_project, config=config)

=======
            
>>>>>>> fcda46ac
        return cls(
            model=model,
            dataset=dataset,
            optimizer=optimizer,
            sampler=sampler,
            scheduler=scheduler,
            data_loader=data_loader,
            loss=loss,
            max_epochs=max_epochs,
            clip_grad_norm=clip_grad_norm,
            max_checkpoint_epochs=max_checkpoint_epochs,
            identifier=identifier,
            verbosity=verbosity,
            batch_tqdm=batch_tqdm,
            write_output=write_output,
            output_frequency=output_frequency,
            model_save_frequency=model_save_frequency,
            save_dir=save_dir,
            checkpoint_path=checkpoint_path,
            use_amp=config["task"].get("use_amp", False),
            wandb=(wandb if wandb_project is not None else None),
        )

    @staticmethod
    def _load_dataset(dataset_config, task):
        """Loads the dataset if from a config file."""
        if dataset_config.get("dataset_device", "cpu"):
            logging.info("Loading dataset to "+dataset_config.get("dataset_device", "cpu"))
        else:
            logging.info("Loading dataset to default device")
        
        dataset_path = dataset_config["pt_path"]
        dataset = {}
        if isinstance(dataset_config["src"], dict):
            if dataset_config["src"].get("train"):
                dataset["train"] = get_dataset(
                    dataset_path,
                    processed_file_name="data_train.pt",
                    transform_list=dataset_config.get("transforms", []),
                    dataset_device=dataset_config.get("dataset_device", "cpu"),
                )
            if dataset_config["src"].get("val"):
                dataset["val"] = get_dataset(
                    dataset_path,
                    processed_file_name="data_val.pt",
                    transform_list=dataset_config.get("transforms", []),
                    dataset_device=dataset_config.get("dataset_device", "cpu"),
                )
            if dataset_config["src"].get("test"):
                dataset["test"] = get_dataset(
                    dataset_path,
                    processed_file_name="data_test.pt",
                    transform_list=dataset_config.get("transforms", []),
                    dataset_device=dataset_config.get("dataset_device", "cpu"),
                )                
            if dataset_config["src"].get("predict"):
                dataset["predict"] = get_dataset(
                    dataset_path,
                    processed_file_name="data_predict.pt",
                    transform_list=dataset_config.get("transforms", []),
                    dataset_device=dataset_config.get("dataset_device", "cpu"),
                )

        else:
            if task != "predict":
                dataset_full = get_dataset(
                    dataset_path,
                    processed_file_name="data.pt",
                    transform_list=dataset_config.get("transforms", []),
                    dataset_device=dataset_config.get("dataset_device", "cpu"),
                )
                train_ratio = dataset_config["train_ratio"]
                val_ratio = dataset_config["val_ratio"]
                test_ratio = dataset_config["test_ratio"]
                dataset["train"], dataset["val"], dataset["test"] = dataset_split(
                    dataset_full,
                    train_ratio,
                    val_ratio,
                    test_ratio,
                )
            else:
                # if running in predict mode, then no data splitting is performed
                dataset["predict"] = get_dataset(
                    dataset_path,
                    processed_file_name="data.pt",
                    transform_list=dataset_config.get("transforms", []),
                    dataset_device=dataset_config.get("dataset_device", "cpu"),
                )

        return dataset

    @staticmethod
    def _load_model(model_config, graph_config, dataset, world_size, rank):
        """Loads the model if from a config file."""

        if dataset.get("train"):
            dataset = dataset["train"]
        else:
            dataset = dataset[list(dataset.keys())[0]]
                    
        if isinstance(dataset, torch.utils.data.Subset): 
            dataset = dataset.dataset 
        
        # Obtain node, edge, and output dimensions for model initialization   
        
        if graph_config["node_dim"]:
            node_dim = graph_config["node_dim"]
        else:
            node_dim = dataset.num_features   
        edge_dim = graph_config["edge_dim"] 
        if dataset[0]["y"].ndim == 0:
            output_dim = 1
        else:
            output_dim = dataset[0]["y"].shape[1]     

        # Determine if this is a node or graph level model
        if dataset[0]["y"].shape[0] == dataset[0]["z"].shape[0]:
            model_config["prediction_level"] = "node"
        elif dataset[0]["y"].shape[0] == 1:
            model_config["prediction_level"] = "graph"
        else:
            raise ValueError(
                "Target labels do not have the correct dimensions for node or graph-level prediction."
            )

        model_cls = registry.get_model_class(model_config["name"])
        model = model_cls(
                  node_dim=node_dim, 
                  edge_dim=edge_dim, 
                  output_dim=output_dim, 
                  cutoff_radius=graph_config["cutoff_radius"], 
                  n_neighbors=graph_config["n_neighbors"], 
                  graph_method=graph_config["edge_calc_method"], 
                  num_offsets=graph_config["num_offsets"], 
                  **model_config
                  )
        model = model.to(rank)
        # model = torch_geometric.compile(model)
        # if model_config["load_model"] == True:
        #    checkpoint = torch.load(model_config["model_path"])
        #    model.load_state_dict(checkpoint["state_dict"])
        if world_size > 1:
            model = DistributedDataParallel(
                model, device_ids=[rank], find_unused_parameters=False
            )
        return model

    @staticmethod
    def _load_optimizer(optim_config, model, world_size):
        # Some issues with DDP learning rate
        # Unclear regarding the best practice
        # Currently, effective batch size per epoch is batch_size * world_size
        # Some discussions here:
        # https://github.com/Lightning-AI/lightning/discussions/3706
        # https://discuss.pytorch.org/t/should-we-split-batch-size-according-to-ngpu-per-node-when-distributeddataparallel/72769/15
        if world_size > 1:
            optim_config["lr"] = optim_config["lr"] * world_size

        optimizer = getattr(optim, optim_config["optimizer"]["optimizer_type"])(
            model.parameters(),
            lr=optim_config["lr"],
            **optim_config["optimizer"].get("optimizer_args", {}),
        )
        return optimizer

    @staticmethod
    def _load_sampler(optim_config, dataset, world_size, rank):
        # TODO: write sampler, look into BalancedBatchSampler in
        #  OCP for their implementation of train_sampler batches
        #  (part of self.train_loader)
        # TODO: update sampler with more attributes like rank and num_replicas (world_size)
        if dataset.get("train"):
            dataset = dataset["train"]
        else:
            dataset = dataset[list(dataset.keys())[0]]

        if world_size > 1:
            sampler = DistributedSampler(dataset, num_replicas=world_size, rank=rank)
        else:
            sampler = None

        return sampler

    @staticmethod
    def _load_dataloader(optim_config, dataset_config, dataset, sampler, run_mode):
        data_loader = {}
        batch_size = optim_config.get("batch_size")
        if dataset.get("train"):
            data_loader["train_loader"] = get_dataloader(
                dataset["train"], batch_size=batch_size, num_workers=dataset_config.get("num_workers", 0), sampler=sampler
            )
        if dataset.get("val"):
            data_loader["val_loader"] = get_dataloader(
                dataset["val"], batch_size=batch_size, num_workers=dataset_config.get("num_workers", 0), sampler=None
            )
        if dataset.get("test"):
            data_loader["test_loader"] = get_dataloader(
                dataset["test"], batch_size=batch_size, num_workers=dataset_config.get("num_workers", 0), sampler=None
            )
        if run_mode == "predict" and dataset.get("predict"):
            data_loader["predict_loader"] = get_dataloader(
                dataset["predict"], batch_size=batch_size, num_workers=dataset_config.get("num_workers", 0), sampler=None
            )

        return data_loader

    @staticmethod
    def _load_scheduler(scheduler_config, optimizer):
        scheduler_type = scheduler_config["scheduler_type"]
        scheduler_args = scheduler_config["scheduler_args"]
        scheduler = LRScheduler(optimizer, scheduler_type, scheduler_args)
        return scheduler

    @staticmethod
    def _load_loss(loss_config):
        """Loads the loss from either the TorchLossWrapper or custom loss functions in matdeeplearn"""
        loss_cls = registry.get_loss_class(loss_config["loss_type"])
        # if there are other params for loss type, include in call
        if loss_config.get("loss_args"):
            return loss_cls(**loss_config["loss_args"])
        else:
            return loss_cls()

    @abstractmethod
    def _load_task(self):
        """Initializes task-specific info. Implemented by derived classes."""

    @abstractmethod
    def train(self):
        """Implemented by derived classes."""

    @abstractmethod
    def validate(self):
        """Implemented by derived classes."""

    @abstractmethod
    def predict(self):
        """Implemented by derived classes."""

    def update_best_model(self, metric, write_model=False, write_csv=False):
        """Updates the best val metric and model, saves the best model, and saves the best model predictions"""
        self.best_metric = metric[type(self.loss_fn).__name__]["metric"]
        if str(self.rank) not in ("cpu", "cuda"):
            self.best_model_state = copy.deepcopy(self.model.module.state_dict())
        else:
            self.best_model_state = copy.deepcopy(self.model.state_dict())
        if write_model == True:
            self.save_model("best_checkpoint.pt", metric, True)
            
        if write_csv == True:
            logging.debug(
                f"Saving prediction results for epoch {self.epoch} to: /results/{self.timestamp_id}/train_results/"
            )        
            if "train" in self.write_output:
                self.predict(self.data_loader["train_loader"], "train")
            if "val" in self.write_output and self.data_loader.get("val_loader"):
                self.predict(self.data_loader["val_loader"], "val")
            if "test" in self.write_output and self.data_loader.get("test_loader"):    
                self.predict(self.data_loader["test_loader"], "test")

    def save_model(self, checkpoint_file, metric=None, training_state=True):
        """Saves the model state dict"""
        if str(self.rank) not in ("cpu", "cuda"):
            if training_state:
                state = {
                    "epoch": self.epoch,
                    "step": self.step,
                    "state_dict": self.model.module.state_dict(),
                    "optimizer": self.optimizer.state_dict(),
                    "scheduler": self.scheduler.scheduler.state_dict(),
                    "scaler":self.scaler.state_dict(),
                    "best_metric": self.best_metric,
                    "identifier": self.timestamp_id,
                    "seed": torch.random.initial_seed(),
                }
            else:
                state = {"state_dict": self.model.module.state_dict(), "metric": metric}
        else:
            if training_state:
                state = {
                    "epoch": self.epoch,
                    "step": self.step,
                    "state_dict": self.model.state_dict(),
                    "optimizer": self.optimizer.state_dict(),
                    "scheduler": self.scheduler.scheduler.state_dict(),
                    "scaler":self.scaler.state_dict(),
                    "best_metric": self.best_metric,
                    "identifier": self.timestamp_id,
                    "seed": torch.random.initial_seed(),
                }
            else:
                state = {"state_dict": self.model.state_dict(), "metric": metric}

        curr_checkpt_dir = os.path.join(
            self.save_dir, "results", self.timestamp_id, "checkpoint"
        )
        os.makedirs(curr_checkpt_dir, exist_ok=True)
        filename = os.path.join(curr_checkpt_dir, checkpoint_file)

        torch.save(state, filename)
        del state
        
        return filename

    def save_results(self, output, results_dir, filename, node_level_predictions=False, labels=True):
        results_path = os.path.join(
            self.save_dir, "results", self.timestamp_id, results_dir
        )
        os.makedirs(results_path, exist_ok=True)
        filename = os.path.join(results_path, filename)
        shape = output.shape

        id_headers = ["structure_id"]
        if node_level_predictions:
            id_headers += ["node_id"]
            
        if labels==True:
            num_cols = (shape[1] - len(id_headers)) // 2
            headers = id_headers + ["target"] * num_cols + ["prediction"] * num_cols
        else:
            num_cols = (shape[1] - len(id_headers))
            headers = id_headers + ["prediction"] * num_cols        
        
        with open(filename, "w") as f:
            csvwriter = csv.writer(f)
            for i in range(0, len(output)+1):
                if i == 0:
                    csvwriter.writerow(headers)
                elif i > 0:
                    csvwriter.writerow(output[i - 1, :])
        return filename

    # TODO: streamline this from PR #12
    def load_checkpoint(self, load_training_state=True):
        """Loads the model from a checkpoint.pt file"""

        if not self.checkpoint_path:
            raise ValueError("No checkpoint directory specified in config.")

        # checkpoint_path = glob.glob(os.path.join(self.checkpoint_path, "results", "*"))
        # checkpoint_file = os.path.join(checkpoint_path, "checkpoint", "checkpoint.pt")

        # Load params from checkpoint
        checkpoint = torch.load(self.checkpoint_path)

        if str(self.rank) not in ("cpu", "cuda"):
            self.model.module.load_state_dict(checkpoint["state_dict"])
            self.best_model_state = copy.deepcopy(self.model.module.state_dict())
        else:
            self.model.load_state_dict(checkpoint["state_dict"])
            self.best_model_state = copy.deepcopy(self.model.state_dict())

        if load_training_state == True:
            if checkpoint.get("optimizer"):
                self.optimizer.load_state_dict(checkpoint["optimizer"])
            if checkpoint.get("scheduler"):
                self.scheduler.scheduler.load_state_dict(checkpoint["scheduler"])
                self.scheduler.update_lr()
            if checkpoint.get("epoch"):
                self.epoch = checkpoint["epoch"]
            if checkpoint.get("step"):
                self.step = checkpoint["step"]
            if checkpoint.get("best_metric"):
                self.best_metric = checkpoint["best_metric"]
            if checkpoint.get("seed"):
                seed = checkpoint["seed"]
                self.set_seed(seed) 
            if checkpoint.get("scaler"):
                self.scaler.load_state_dict(checkpoint["scaler"])                
            #todo: load dataset to recreate the same split as the prior run
            #self._load_dataset(dataset_config, task)
        
    # Loads portion of model dict into a new model for fine tuning
    def load_pre_trained_weights(self, load_training_state=False):
        """Loads the pre-trained model from a checkpoint.pt file"""

        if not self.checkpoint_path:
            raise ValueError("No checkpoint directory specified in config.")
            checkpoints_folder = os.path.join(self.fine_tune_from, 'checkpoint')
            
        load_model = torch.load(self.checkpoint_path, map_location=self.device)
        load_state = load_model["state_dict"]
        
        model_state = self.model.state_dict()

        print(model_state.keys())
        for name, param in load_state.items():
            #if name not in model_state or name.split('.')[0] in "post_lin_list":
            if name not in model_state:
                logging.debug('NOT loaded: %s', name)
                continue
            else:
                logging.debug('loaded: %s', name)
            if isinstance(param, torch.nn.parameter.Parameter):
                # backwards compatibility for serialized parameters
                param = param.data
            model_state[name].copy_(param)
        logging.info("Loaded pre-trained model with success.")

        if load_training_state == True:
            if checkpoint.get("optimizer"): 
                self.optimizer.load_state_dict(checkpoint["optimizer"])
            if checkpoint.get("scheduler"):     
                self.scheduler.scheduler.load_state_dict(checkpoint["scheduler"])
                self.scheduler.update_lr()
            #if checkpoint.get("epoch"): 
            #    self.epoch = checkpoint["epoch"]
            #if checkpoint.get("step"): 
            #    self.step = checkpoint["step"]
            #if checkpoint.get("best_metric"): 
            #    self.best_metric = checkpoint["best_metric"]
            if checkpoint.get("seed"): 
                seed = checkpoint["seed"]
                self.set_seed(seed)
            if checkpoint.get("scaler"):
                self.scaler.load_state_dict(checkpoint["scaler"])

    @staticmethod
    def set_seed(seed):
        # https://pytorch.org/docs/stable/notes/randomness.html
        if seed is None:
            return

        random.seed(seed)
        np.random.seed(seed)
        torch.manual_seed(seed)
        torch.cuda.manual_seed_all(seed)
        #torch.autograd.set_detect_anomaly(True)
        torch.backends.cudnn.deterministic = True
        torch.backends.cudnn.benchmark = False<|MERGE_RESOLUTION|>--- conflicted
+++ resolved
@@ -175,16 +175,13 @@
 
         if local_world_size > 1:
             dist.barrier()
-<<<<<<< HEAD
 
         wandb_project = config["task"].get("wandb_project", None)
         if wandb_project is not None:
             import wandb
             wandb.init(project=wandb_project, config=config)
 
-=======
             
->>>>>>> fcda46ac
         return cls(
             model=model,
             dataset=dataset,
