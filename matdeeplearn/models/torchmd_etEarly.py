from typing import Optional, Tuple
import torch
import torch.nn.functional as F
from torch import Tensor, nn
import torch_geometric.nn
from torch.nn import BatchNorm1d
from torch_geometric.nn import MessagePassing
from torch_scatter import scatter
from matdeeplearn.models.utils import (
    NeighborEmbedding,
    CosineCutoff,
    Distance,
    rbf_class_mapping,
    act_class_mapping,
)
from matdeeplearn.models.base_model import BaseModel, conditional_grad
from matdeeplearn.models.torchmd_output_modules import Scalar, EquivariantScalar
from matdeeplearn.common.registry import registry
from matdeeplearn.preprocessor.helpers import node_rep_one_hot
<<<<<<< HEAD
=======
@registry.register_model("torchmd_etEarly")
>>>>>>> f12ad99f


@registry.register_model("torchmd_etEarly")
class TorchMD_ET(BaseModel):
    r"""The TorchMD equivariant Transformer architecture.

    Args:
        hidden_channels (int, optional): Hidden embedding size.
            (default: :obj:`128`)
        num_layers (int, optional): The number of attention layers.
            (default: :obj:`6`)
        num_rbf (int, optional): The number of radial basis functions :math:`\mu`.
            (default: :obj:`50`)
        rbf_type (string, optional): The type of radial basis function to use.
            (default: :obj:`"expnorm"`)
        trainable_rbf (bool, optional): Whether to train RBF parameters with
            backpropagation. (default: :obj:`True`)
        activation (string, optional): The type of activation function to use.
            (default: :obj:`"silu"`)
        attn_activation (string, optional): The type of activation function to use
            inside the attention mechanism. (default: :obj:`"silu"`)
        neighbor_embedding (bool, optional): Whether to perform an initial neighbor
            embedding step. (default: :obj:`True`)
        num_heads (int, optional): Number of attention heads.
            (default: :obj:`8`)
        distance_influence (string, optional): Where distance information is used inside
            the attention mechanism. (default: :obj:`"both"`)
        cutoff_lower (float, optional): Lower cutoff distance for interatomic interactions.
            (default: :obj:`0.0`)
        self.cutoff_radius (float, optional): Upper cutoff distance for interatomic interactions.
            (default: :obj:`5.0`)
        max_z (int, optional): Maximum atomic number. Used for initializing embeddings.
            (default: :obj:`100`)
        max_num_neighbors (int, optional): Maximum number of neighbors to return for a
            given node/atom when constructing the molecular graph during forward passes.
            This attribute is passed to the torch_cluster radius_graph routine keyword
            max_num_neighbors, which normally defaults to 32. Users should set this to
            higher values if they are using higher upper distance cutoffs and expect more
            than 32 neighbors per node/atom.
            (default: :obj:`32`)
    """

    def __init__(
            self,
            node_dim,
            edge_dim,
            output_dim,
            hidden_channels=128,
            num_layers=6,
            num_rbf=50,
            rbf_type="expnorm",
            trainable_rbf=True,
            activation="silu",
            attn_activation="silu",
            neighbor_embedding=True,
            num_heads=8,
            distance_influence="both",
            max_z=600,
            max_num_neighbors=32,
            num_post_layers=1,
            post_hidden_channels=64,
            pool="global_mean_pool",
            aggr="add",
            **kwargs
    ):
        super(TorchMD_ET, self).__init__(**kwargs)

        assert distance_influence in ["keys", "values", "both", "none"]
        assert rbf_type in rbf_class_mapping, (
            f'Unknown RBF type "{rbf_type}". '
            f'Choose from {", ".join(rbf_class_mapping.keys())}.'
        )
        assert activation in act_class_mapping, (
            f'Unknown activation function "{activation}". '
            f'Choose from {", ".join(act_class_mapping.keys())}.'
        )
        assert attn_activation in act_class_mapping, (
            f'Unknown attention activation function "{attn_activation}". '
            f'Choose from {", ".join(act_class_mapping.keys())}.'
        )

        self.hidden_channels = hidden_channels
        self.num_layers = num_layers
        self.num_rbf = num_rbf
        self.rbf_type = rbf_type
        self.trainable_rbf = trainable_rbf
        self.activation = activation
        self.attn_activation = attn_activation
        self.neighbor_embedding = neighbor_embedding
        self.num_heads = num_heads
        self.distance_influence = distance_influence
        self.max_z = max_z
        self.pool = pool
        self.output_dim = output_dim
        cutoff_lower = 0

        if isinstance(self.cutoff_radius, dict):
            self.rn_rn_radius = self.cutoff_radius['rn-rn']
            self.rn_vn_radius = self.cutoff_radius['rn-vn']
            self.cutoff_radius = max(self.cutoff_radius.values())
        else:
            self.rn_rn_radius = self.cutoff_radius
            self.rn_vn_radius = self.cutoff_radius

        act_class = act_class_mapping[activation]

        self.embedding = nn.Embedding(self.max_z, hidden_channels)

        self.distance = Distance(
            cutoff_lower,
            self.cutoff_radius,
            max_num_neighbors=max_num_neighbors,
            return_vecs=True,
            loop=True,
        )
        self.distance_expansion = rbf_class_mapping[rbf_type](
            cutoff_lower, self.cutoff_radius, num_rbf, trainable_rbf
        )
        self.neighbor_embedding = (
            NeighborEmbedding(
                hidden_channels, num_rbf, cutoff_lower, self.cutoff_radius, self.max_z
            ).jittable()
            if neighbor_embedding
            else None
        )

        self.attention_layers = nn.ModuleList()
        for _ in range(num_layers):
            layer = EquivariantMultiHeadAttention(
                hidden_channels,
                num_rbf,
                distance_influence,
                num_heads,
                act_class,
                attn_activation,
                cutoff_lower,
                self.cutoff_radius,
                aggr,
            ).jittable()
            rn_vn_layer = EquivariantMultiHeadAttention(
                hidden_channels,
                num_rbf,
                distance_influence,
                num_heads,
                act_class,
                attn_activation,
                cutoff_lower,
                self.cutoff_radius,
                aggr,
            ).jittable()
            # vn_vn_layer = EquivariantMultiHeadAttention(
            #     hidden_channels,
            #     num_rbf,
            #     distance_influence,
            #     num_heads,
            #     act_class,
            #     attn_activation,
            #     cutoff_lower,
            #     self.cutoff_radius,
            #     aggr,
            # ).jittable()
            self.attention_layers.append(layer)
            self.attention_layers.append(rn_vn_layer)
            # self.attention_layers.append(vn_vn_layer)

        self.last_attention_layers = EquivariantMultiHeadAttention(
            hidden_channels,
            num_rbf,
            distance_influence,
            num_heads,
            act_class,
            attn_activation,
            cutoff_lower,
            self.cutoff_radius,
            aggr,
        ).jittable()
        self.out_norm = nn.LayerNorm(hidden_channels)

        self.num_post_layers = num_post_layers
        self.post_hidden_channels = post_hidden_channels
        self.post_lin_list = nn.ModuleList()
        for i in range(self.num_post_layers):
            if i == 0:
                self.post_lin_list.append(nn.Linear(hidden_channels, post_hidden_channels))
            else:
                self.post_lin_list.append(nn.Linear(post_hidden_channels, post_hidden_channels))
        self.post_lin_list.append(nn.Linear(post_hidden_channels, self.output_dim))

        self.reset_parameters()

    def reset_parameters(self):
        self.embedding.reset_parameters()
        self.distance_expansion.reset_parameters()
        if self.neighbor_embedding is not None:
            self.neighbor_embedding.reset_parameters()
        for attn in self.attention_layers:
            attn.reset_parameters()
        self.out_norm.reset_parameters()

    @conditional_grad(torch.enable_grad())
    def _forward(self, data):

        x = self.embedding(data.z)

        # edge_index, edge_weight, edge_vec = self.distance(data.pos, data.batch)
        # assert (
        #    edge_vec is not None
        # ), "Distance module did not return directional information"
        if self.otf_edge_index == True:
<<<<<<< HEAD
            # data.edge_index, edge_weight, data.edge_vec, cell_offsets, offset_distance, neighbors = self.generate_graph(data, self.cutoff_radius, self.n_neighbors)
            data.edge_index, data.edge_weight, data.edge_vec, _, _, _ = self.generate_graph(data, self.cutoff_radius,
                                                                                            self.n_neighbors)
            edge_mask = torch.zeros_like(data.edge_index[0])
            edge_mask[(data.z[data.edge_index[0]] == 100) & (
                    data.z[data.edge_index[1]] == 100)] = 0  # virtual node to virtual node
            edge_mask[(data.z[data.edge_index[0]] != 100) & (
                    data.z[data.edge_index[1]] == 100)] = 1  # regular node to virtual node
            edge_mask[(data.z[data.edge_index[0]] == 100) & (
                    data.z[data.edge_index[1]] != 100)] = 2  # virtual node to regular node
            edge_mask[(data.z[data.edge_index[0]] != 100) & (
                    data.z[data.edge_index[1]] != 100)] = 3  # regular node to regular node

            data.edge_mask = edge_mask
        data.edge_attr = self.distance_expansion(data.edge_weight)

        # mask = data.edge_index[0] != data.edge_index[1]
        # data.edge_vec[mask] = data.edge_vec[mask] / torch.norm(data.edge_vec[mask], dim=1).unsqueeze(1)
=======
            #data.edge_index, edge_weight, data.edge_vec, cell_offsets, offset_distance, neighbors = self.generate_graph(data, self.cutoff_radius, self.n_neighbors)   
            data.edge_index, data.edge_weight, data.edge_vec, _, _, _ = self.generate_graph(data, self.cutoff_radius, self.n_neighbors)  
        data.edge_attr = self.distance_expansion(data.edge_weight) 
                            
        #mask = data.edge_index[0] != data.edge_index[1]        
        #data.edge_vec[mask] = data.edge_vec[mask] / torch.norm(data.edge_vec[mask], dim=1).unsqueeze(1)
>>>>>>> f12ad99f
        data.edge_vec = data.edge_vec / torch.norm(data.edge_vec, dim=1).unsqueeze(1)

        if self.otf_node_attr == True:
            data.x = node_rep_one_hot(data.z).float()

        indices_rn_to_rn = (data.edge_mask == 3) & (data.edge_weight <= self.rn_rn_radius)
        indices_rn_to_vn = (data.edge_mask == 1) & (data.edge_weight <= self.rn_vn_radius)
        # indices_vn_to_vn = data.edge_mask == 0

        if self.neighbor_embedding is not None:
            x = self.neighbor_embedding(data.z, x, data.edge_index, data.edge_weight, data.edge_attr)

        vec = torch.zeros(x.size(0), 3, x.size(1), device=x.device)

        for i, attn in enumerate(self.attention_layers):
            if i % 2 == 0:  # rn-rn
                dx, dvec = attn(x, vec, data.edge_index[:, indices_rn_to_rn], data.edge_weight[indices_rn_to_rn],
                                data.edge_attr[indices_rn_to_rn, :], data.edge_vec[indices_rn_to_rn, :])
                x = x + dx
                vec = vec + dvec
            if i % 2 == 1:  # rn-vn
                dx, dvec = attn(x, vec, data.edge_index[:, indices_rn_to_vn], data.edge_weight[indices_rn_to_vn],
                                data.edge_attr[indices_rn_to_vn, :], data.edge_vec[indices_rn_to_vn, :])
                x = x + dx
                vec = vec + dvec

        dx, dvec = self.last_attention_layers(x, vec, data.edge_index[:, indices_rn_to_vn],
                                              data.edge_weight[indices_rn_to_vn],
                                              data.edge_attr[indices_rn_to_vn, :], data.edge_vec[indices_rn_to_vn, :])
        x = x + dx
        # vec = vec + dvec
        x = self.out_norm(x)
        '''
        if self.prediction_level == "graph":
            x = getattr(torch_geometric.nn, self.pool)(x, data.batch)
            for i in range(0, len(self.post_lin_list) - 1):
                x = self.post_lin_list[i](x)
                x = getattr(F, self.activation)(x)
            x = self.post_lin_list[-1](x)
            #x = self.pool.pre_reduce(x, vec, data.z, data.pos, data.batch)
            #x = self.pool.reduce(x, data.batch)
        elif self.prediction_level == "node":
            for i in range(0, len(self.post_lin_list) - 1):
                x = self.post_lin_list[i](x)
                x = getattr(F, self.activation)(x)
            x = self.post_lin_list[-1](x) 
        '''
        virtual_mask = torch.argwhere(data.z == 100).squeeze(1)
        x = torch.index_select(x, 0, virtual_mask)

        for i in range(0, len(self.post_lin_list) - 1):
            x = self.post_lin_list[i](x)
            x = getattr(F, self.activation)(x)
        x = self.post_lin_list[-1](x)

        return x

    def forward(self, data):

        output = {}
        out = self._forward(data)
        output["output"] = out

        if self.gradient == True and out.requires_grad == True:
            volume = torch.einsum("zi,zi->z", data.cell[:, 0, :],
                                  torch.cross(data.cell[:, 1, :], data.cell[:, 2, :], dim=1)).unsqueeze(-1)
            grad = torch.autograd.grad(
                out,
                [data.pos, data.displacement],
                grad_outputs=torch.ones_like(out),
                create_graph=self.training)
            forces = -1 * grad[0]
            stress = grad[1]
            stress = stress / volume.view(-1, 1, 1)

            output["pos_grad"] = forces
            output["cell_grad"] = stress
        else:
            output["pos_grad"] = None
            output["cell_grad"] = None

        return output

    def __repr__(self):
        return (
            f"{self.__class__.__name__}("
            f"hidden_channels={self.hidden_channels}, "
            f"num_layers={self.num_layers}, "
            f"num_rbf={self.num_rbf}, "
            f"rbf_type={self.rbf_type}, "
            f"trainable_rbf={self.trainable_rbf}, "
            f"activation={self.activation}, "
            f"attn_activation={self.attn_activation}, "
            f"neighbor_embedding={self.neighbor_embedding}, "
            f"num_heads={self.num_heads}, "
            f"distance_influence={self.distance_influence}, "
            f"cutoff_lower={self.cutoff_lower}, "
            f"self.cutoff_radius={self.self.cutoff_radius})"
        )

    @property
    def target_attr(self):
        return "y"


class EquivariantMultiHeadAttention(MessagePassing):
    def __init__(
            self,
            hidden_channels,
            num_rbf,
            distance_influence,
            num_heads,
            activation,
            attn_activation,
            cutoff_lower,
            cutoff_upper,
            aggregation,
    ):
        super(EquivariantMultiHeadAttention, self).__init__(aggr=aggregation, node_dim=0)
        assert hidden_channels % num_heads == 0, (
            f"The number of hidden channels ({hidden_channels}) "
            f"must be evenly divisible by the number of "
            f"attention heads ({num_heads})"
        )

        self.distance_influence = distance_influence
        self.num_heads = num_heads
        self.hidden_channels = hidden_channels
        self.head_dim = hidden_channels // num_heads

        self.layernorm = nn.LayerNorm(hidden_channels)
        self.layernorm2 = nn.LayerNorm(hidden_channels)
        self.act = activation()
        self.attn_activation = act_class_mapping[attn_activation]()
        self.cutoff = CosineCutoff(cutoff_lower, cutoff_upper)

        self.q_proj = nn.Linear(hidden_channels, hidden_channels)
        self.k_proj = nn.Linear(hidden_channels, hidden_channels)
        self.v_proj = nn.Linear(hidden_channels, hidden_channels * 3)
        self.o_proj = nn.Linear(hidden_channels, hidden_channels * 3)

        self.vec_proj = nn.Linear(hidden_channels, hidden_channels * 3, bias=False)

        self.dk_proj = None
        if distance_influence in ["keys", "both"]:
            self.dk_proj = nn.Linear(num_rbf, hidden_channels)

        self.dv_proj = None
        if distance_influence in ["values", "both"]:
            self.dv_proj = nn.Linear(num_rbf, hidden_channels * 3)

        self.reset_parameters()

    def reset_parameters(self):
        self.layernorm.reset_parameters()
        nn.init.xavier_uniform_(self.q_proj.weight)
        self.q_proj.bias.data.fill_(0)
        nn.init.xavier_uniform_(self.k_proj.weight)
        self.k_proj.bias.data.fill_(0)
        nn.init.xavier_uniform_(self.v_proj.weight)
        self.v_proj.bias.data.fill_(0)
        nn.init.xavier_uniform_(self.o_proj.weight)
        self.o_proj.bias.data.fill_(0)
        nn.init.xavier_uniform_(self.vec_proj.weight)
        if self.dk_proj:
            nn.init.xavier_uniform_(self.dk_proj.weight)
            self.dk_proj.bias.data.fill_(0)
        if self.dv_proj:
            nn.init.xavier_uniform_(self.dv_proj.weight)
            self.dv_proj.bias.data.fill_(0)

    def forward(self, x, vec, edge_index, r_ij, f_ij, d_ij):
        x = self.layernorm(x)
        vec = self.layernorm2(vec)
        q = self.q_proj(x).reshape(-1, self.num_heads, self.head_dim)
        k = self.k_proj(x).reshape(-1, self.num_heads, self.head_dim)
        v = self.v_proj(x).reshape(-1, self.num_heads, self.head_dim * 3)

        vec1, vec2, vec3 = torch.split(self.vec_proj(vec), self.hidden_channels, dim=-1)
        vec = vec.reshape(-1, 3, self.num_heads, self.head_dim)
        vec_dot = (vec1 * vec2).sum(dim=1)

        dk = (
            self.act(self.dk_proj(f_ij)).reshape(-1, self.num_heads, self.head_dim)
            if self.dk_proj is not None
            else None
        )
        dv = (
            self.act(self.dv_proj(f_ij)).reshape(-1, self.num_heads, self.head_dim * 3)
            if self.dv_proj is not None
            else None
        )

        # propagate_type: (q: Tensor, k: Tensor, v: Tensor, vec: Tensor, dk: Tensor, dv: Tensor, r_ij: Tensor, d_ij: Tensor)
        x, vec = self.propagate(
            edge_index,
            q=q,
            k=k,
            v=v,
            vec=vec,
            dk=dk,
            dv=dv,
            r_ij=r_ij,
            d_ij=d_ij,
            size=None,
        )
        x = x.reshape(-1, self.hidden_channels)
        vec = vec.reshape(-1, 3, self.hidden_channels)

        o1, o2, o3 = torch.split(self.o_proj(x), self.hidden_channels, dim=1)
        dx = vec_dot * o2 + o3
        dvec = vec3 * o1.unsqueeze(1) + vec
        return dx, dvec

    def message(self, q_i, k_j, v_j, vec_j, dk, dv, r_ij, d_ij):
        # attention mechanism
        if dk is None:
            attn = (q_i * k_j).sum(dim=-1)
        else:
            attn = (q_i * k_j * dk).sum(dim=-1)

        # attention activation function
        attn = self.attn_activation(attn) * self.cutoff(r_ij).unsqueeze(1)

        # value pathway
        if dv is not None:
            v_j = v_j * dv
        x, vec1, vec2 = torch.split(v_j, self.head_dim, dim=2)

        # update scalar features
        x = x * attn.unsqueeze(2)
        # update vector features
        vec = vec_j * vec1.unsqueeze(1) + vec2.unsqueeze(1) * d_ij.unsqueeze(
            2
        ).unsqueeze(3)
        return x, vec

    def aggregate(
            self,
            features: Tuple[torch.Tensor, torch.Tensor],
            index: torch.Tensor,
            ptr: Optional[torch.Tensor],
            dim_size: Optional[int],
    ) -> Tuple[torch.Tensor, torch.Tensor]:
        x, vec = features
        x = scatter(x, index, dim=self.node_dim, dim_size=dim_size)
        vec = scatter(vec, index, dim=self.node_dim, dim_size=dim_size)
        return x, vec

    def update(
            self, inputs: Tuple[torch.Tensor, torch.Tensor]
    ) -> Tuple[torch.Tensor, torch.Tensor]:
        return inputs<|MERGE_RESOLUTION|>--- conflicted
+++ resolved
@@ -3,7 +3,6 @@
 import torch.nn.functional as F
 from torch import Tensor, nn
 import torch_geometric.nn
-from torch.nn import BatchNorm1d
 from torch_geometric.nn import MessagePassing
 from torch_scatter import scatter
 from matdeeplearn.models.utils import (
@@ -17,10 +16,6 @@
 from matdeeplearn.models.torchmd_output_modules import Scalar, EquivariantScalar
 from matdeeplearn.common.registry import registry
 from matdeeplearn.preprocessor.helpers import node_rep_one_hot
-<<<<<<< HEAD
-=======
-@registry.register_model("torchmd_etEarly")
->>>>>>> f12ad99f
 
 
 @registry.register_model("torchmd_etEarly")
@@ -78,7 +73,7 @@
             neighbor_embedding=True,
             num_heads=8,
             distance_influence="both",
-            max_z=600,
+            max_z=100,
             max_num_neighbors=32,
             num_post_layers=1,
             post_hidden_channels=64,
@@ -117,14 +112,6 @@
         self.output_dim = output_dim
         cutoff_lower = 0
 
-        if isinstance(self.cutoff_radius, dict):
-            self.rn_rn_radius = self.cutoff_radius['rn-rn']
-            self.rn_vn_radius = self.cutoff_radius['rn-vn']
-            self.cutoff_radius = max(self.cutoff_radius.values())
-        else:
-            self.rn_rn_radius = self.cutoff_radius
-            self.rn_vn_radius = self.cutoff_radius
-
         act_class = act_class_mapping[activation]
 
         self.embedding = nn.Embedding(self.max_z, hidden_channels)
@@ -160,43 +147,8 @@
                 self.cutoff_radius,
                 aggr,
             ).jittable()
-            rn_vn_layer = EquivariantMultiHeadAttention(
-                hidden_channels,
-                num_rbf,
-                distance_influence,
-                num_heads,
-                act_class,
-                attn_activation,
-                cutoff_lower,
-                self.cutoff_radius,
-                aggr,
-            ).jittable()
-            # vn_vn_layer = EquivariantMultiHeadAttention(
-            #     hidden_channels,
-            #     num_rbf,
-            #     distance_influence,
-            #     num_heads,
-            #     act_class,
-            #     attn_activation,
-            #     cutoff_lower,
-            #     self.cutoff_radius,
-            #     aggr,
-            # ).jittable()
             self.attention_layers.append(layer)
-            self.attention_layers.append(rn_vn_layer)
-            # self.attention_layers.append(vn_vn_layer)
-
-        self.last_attention_layers = EquivariantMultiHeadAttention(
-            hidden_channels,
-            num_rbf,
-            distance_influence,
-            num_heads,
-            act_class,
-            attn_activation,
-            cutoff_lower,
-            self.cutoff_radius,
-            aggr,
-        ).jittable()
+
         self.out_norm = nn.LayerNorm(hidden_channels)
 
         self.num_post_layers = num_post_layers
@@ -230,87 +182,42 @@
         #    edge_vec is not None
         # ), "Distance module did not return directional information"
         if self.otf_edge_index == True:
-<<<<<<< HEAD
             # data.edge_index, edge_weight, data.edge_vec, cell_offsets, offset_distance, neighbors = self.generate_graph(data, self.cutoff_radius, self.n_neighbors)
             data.edge_index, data.edge_weight, data.edge_vec, _, _, _ = self.generate_graph(data, self.cutoff_radius,
                                                                                             self.n_neighbors)
-            edge_mask = torch.zeros_like(data.edge_index[0])
-            edge_mask[(data.z[data.edge_index[0]] == 100) & (
-                    data.z[data.edge_index[1]] == 100)] = 0  # virtual node to virtual node
-            edge_mask[(data.z[data.edge_index[0]] != 100) & (
-                    data.z[data.edge_index[1]] == 100)] = 1  # regular node to virtual node
-            edge_mask[(data.z[data.edge_index[0]] == 100) & (
-                    data.z[data.edge_index[1]] != 100)] = 2  # virtual node to regular node
-            edge_mask[(data.z[data.edge_index[0]] != 100) & (
-                    data.z[data.edge_index[1]] != 100)] = 3  # regular node to regular node
-
-            data.edge_mask = edge_mask
         data.edge_attr = self.distance_expansion(data.edge_weight)
 
         # mask = data.edge_index[0] != data.edge_index[1]
         # data.edge_vec[mask] = data.edge_vec[mask] / torch.norm(data.edge_vec[mask], dim=1).unsqueeze(1)
-=======
-            #data.edge_index, edge_weight, data.edge_vec, cell_offsets, offset_distance, neighbors = self.generate_graph(data, self.cutoff_radius, self.n_neighbors)   
-            data.edge_index, data.edge_weight, data.edge_vec, _, _, _ = self.generate_graph(data, self.cutoff_radius, self.n_neighbors)  
-        data.edge_attr = self.distance_expansion(data.edge_weight) 
-                            
-        #mask = data.edge_index[0] != data.edge_index[1]        
-        #data.edge_vec[mask] = data.edge_vec[mask] / torch.norm(data.edge_vec[mask], dim=1).unsqueeze(1)
->>>>>>> f12ad99f
         data.edge_vec = data.edge_vec / torch.norm(data.edge_vec, dim=1).unsqueeze(1)
 
         if self.otf_node_attr == True:
             data.x = node_rep_one_hot(data.z).float()
 
-        indices_rn_to_rn = (data.edge_mask == 3) & (data.edge_weight <= self.rn_rn_radius)
-        indices_rn_to_vn = (data.edge_mask == 1) & (data.edge_weight <= self.rn_vn_radius)
-        # indices_vn_to_vn = data.edge_mask == 0
-
         if self.neighbor_embedding is not None:
             x = self.neighbor_embedding(data.z, x, data.edge_index, data.edge_weight, data.edge_attr)
 
         vec = torch.zeros(x.size(0), 3, x.size(1), device=x.device)
 
-        for i, attn in enumerate(self.attention_layers):
-            if i % 2 == 0:  # rn-rn
-                dx, dvec = attn(x, vec, data.edge_index[:, indices_rn_to_rn], data.edge_weight[indices_rn_to_rn],
-                                data.edge_attr[indices_rn_to_rn, :], data.edge_vec[indices_rn_to_rn, :])
-                x = x + dx
-                vec = vec + dvec
-            if i % 2 == 1:  # rn-vn
-                dx, dvec = attn(x, vec, data.edge_index[:, indices_rn_to_vn], data.edge_weight[indices_rn_to_vn],
-                                data.edge_attr[indices_rn_to_vn, :], data.edge_vec[indices_rn_to_vn, :])
-                x = x + dx
-                vec = vec + dvec
-
-        dx, dvec = self.last_attention_layers(x, vec, data.edge_index[:, indices_rn_to_vn],
-                                              data.edge_weight[indices_rn_to_vn],
-                                              data.edge_attr[indices_rn_to_vn, :], data.edge_vec[indices_rn_to_vn, :])
-        x = x + dx
-        # vec = vec + dvec
+        for attn in self.attention_layers:
+            dx, dvec = attn(x, vec, data.edge_index, data.edge_weight, data.edge_attr, data.edge_vec)
+            x = x + dx
+            vec = vec + dvec
         x = self.out_norm(x)
-        '''
+
         if self.prediction_level == "graph":
             x = getattr(torch_geometric.nn, self.pool)(x, data.batch)
             for i in range(0, len(self.post_lin_list) - 1):
                 x = self.post_lin_list[i](x)
                 x = getattr(F, self.activation)(x)
             x = self.post_lin_list[-1](x)
-            #x = self.pool.pre_reduce(x, vec, data.z, data.pos, data.batch)
-            #x = self.pool.reduce(x, data.batch)
+            # x = self.pool.pre_reduce(x, vec, data.z, data.pos, data.batch)
+            # x = self.pool.reduce(x, data.batch)
         elif self.prediction_level == "node":
             for i in range(0, len(self.post_lin_list) - 1):
                 x = self.post_lin_list[i](x)
                 x = getattr(F, self.activation)(x)
-            x = self.post_lin_list[-1](x) 
-        '''
-        virtual_mask = torch.argwhere(data.z == 100).squeeze(1)
-        x = torch.index_select(x, 0, virtual_mask)
-
-        for i in range(0, len(self.post_lin_list) - 1):
-            x = self.post_lin_list[i](x)
-            x = getattr(F, self.activation)(x)
-        x = self.post_lin_list[-1](x)
+            x = self.post_lin_list[-1](x)
 
         return x
 
@@ -388,7 +295,6 @@
         self.head_dim = hidden_channels // num_heads
 
         self.layernorm = nn.LayerNorm(hidden_channels)
-        self.layernorm2 = nn.LayerNorm(hidden_channels)
         self.act = activation()
         self.attn_activation = act_class_mapping[attn_activation]()
         self.cutoff = CosineCutoff(cutoff_lower, cutoff_upper)
@@ -430,7 +336,6 @@
 
     def forward(self, x, vec, edge_index, r_ij, f_ij, d_ij):
         x = self.layernorm(x)
-        vec = self.layernorm2(vec)
         q = self.q_proj(x).reshape(-1, self.num_heads, self.head_dim)
         k = self.k_proj(x).reshape(-1, self.num_heads, self.head_dim)
         v = self.v_proj(x).reshape(-1, self.num_heads, self.head_dim * 3)
