from typing import Optional, Tuple
import torch
import torch.nn.functional as F
from torch import Tensor, nn
import torch_geometric.nn
from torch_geometric.nn import MessagePassing
from torch_scatter import scatter
from matdeeplearn.models.utils import (
    NeighborEmbedding,
    CosineCutoff,
    Distance,
    rbf_class_mapping,
    act_class_mapping,
)
from matdeeplearn.models.base_model import BaseModel, conditional_grad
from matdeeplearn.models.torchmd_output_modules import Scalar, EquivariantScalar
from matdeeplearn.common.registry import registry
@registry.register_model("torchmd_etEarly")


class TorchMD_ET(BaseModel):
    r"""The TorchMD equivariant Transformer architecture.

    Args:
        hidden_channels (int, optional): Hidden embedding size.
            (default: :obj:`128`)
        num_layers (int, optional): The number of attention layers.
            (default: :obj:`6`)
        num_rbf (int, optional): The number of radial basis functions :math:`\mu`.
            (default: :obj:`50`)
        rbf_type (string, optional): The type of radial basis function to use.
            (default: :obj:`"expnorm"`)
        trainable_rbf (bool, optional): Whether to train RBF parameters with
            backpropagation. (default: :obj:`True`)
        activation (string, optional): The type of activation function to use.
            (default: :obj:`"silu"`)
        attn_activation (string, optional): The type of activation function to use
            inside the attention mechanism. (default: :obj:`"silu"`)
        neighbor_embedding (bool, optional): Whether to perform an initial neighbor
            embedding step. (default: :obj:`True`)
        num_heads (int, optional): Number of attention heads.
            (default: :obj:`8`)
        distance_influence (string, optional): Where distance information is used inside
            the attention mechanism. (default: :obj:`"both"`)
        cutoff_lower (float, optional): Lower cutoff distance for interatomic interactions.
            (default: :obj:`0.0`)
        self.cutoff_radius (float, optional): Upper cutoff distance for interatomic interactions.
            (default: :obj:`5.0`)
        max_z (int, optional): Maximum atomic number. Used for initializing embeddings.
            (default: :obj:`100`)
        max_num_neighbors (int, optional): Maximum number of neighbors to return for a
            given node/atom when constructing the molecular graph during forward passes.
            This attribute is passed to the torch_cluster radius_graph routine keyword
            max_num_neighbors, which normally defaults to 32. Users should set this to
            higher values if they are using higher upper distance cutoffs and expect more
            than 32 neighbors per node/atom.
            (default: :obj:`32`)
    """

    def __init__(
        self,
	    node_dim,
        edge_dim,
        output_dim,
        hidden_channels=128,
        num_layers=6,
        num_rbf=50,
        rbf_type="expnorm",
        trainable_rbf=True,
        activation="silu",
        attn_activation="silu",
        neighbor_embedding=True,
        num_heads=8,
        distance_influence="both",
        max_z=600,
        max_num_neighbors=32,
        num_post_layers=1,
        post_hidden_channels=64,
        pool="global_mean_pool",
        aggr="add",
        **kwargs
    ):
        super(TorchMD_ET, self).__init__(**kwargs)

        assert distance_influence in ["keys", "values", "both", "none"]
        assert rbf_type in rbf_class_mapping, (
            f'Unknown RBF type "{rbf_type}". '
            f'Choose from {", ".join(rbf_class_mapping.keys())}.'
        )
        assert activation in act_class_mapping, (
            f'Unknown activation function "{activation}". '
            f'Choose from {", ".join(act_class_mapping.keys())}.'
        )
        assert attn_activation in act_class_mapping, (
            f'Unknown attention activation function "{attn_activation}". '
            f'Choose from {", ".join(act_class_mapping.keys())}.'
        )

        self.hidden_channels = hidden_channels
        self.num_layers = num_layers
        self.num_rbf = num_rbf
        self.rbf_type = rbf_type
        self.trainable_rbf = trainable_rbf
        self.activation = activation
        self.attn_activation = attn_activation
        self.neighbor_embedding = neighbor_embedding
        self.num_heads = num_heads
        self.distance_influence = distance_influence
        self.max_z = max_z
        self.pool = pool
        self.output_dim = output_dim
        cutoff_lower = 0

        act_class = act_class_mapping[activation]

        self.embedding = nn.Embedding(self.max_z, hidden_channels)

        self.distance = Distance(
            cutoff_lower,
            self.cutoff_radius,
            max_num_neighbors=max_num_neighbors,
            return_vecs=True,
            loop=True,
        )
        self.distance_expansion = rbf_class_mapping[rbf_type](
            cutoff_lower, self.cutoff_radius, num_rbf, trainable_rbf
        )
        self.neighbor_embedding = (
            NeighborEmbedding(
                hidden_channels, num_rbf, cutoff_lower, self.cutoff_radius, self.max_z
            ).jittable()
            if neighbor_embedding
            else None
        )

        self.attention_layers = nn.ModuleList()
        for _ in range(num_layers):
            layer = EquivariantMultiHeadAttention(
                hidden_channels,
                num_rbf,
                distance_influence,
                num_heads,
                act_class,
                attn_activation,
                cutoff_lower,
                self.cutoff_radius,
                aggr,
            ).jittable()
            rn_vn_layer = EquivariantMultiHeadAttention(
                hidden_channels,
                num_rbf,
                distance_influence,
                num_heads,
                act_class,
                attn_activation,
                cutoff_lower,
                self.cutoff_radius,
                aggr,
            ).jittable()
            vn_vn_layer = EquivariantMultiHeadAttention(
                hidden_channels,
                num_rbf,
                distance_influence,
                num_heads,
                act_class,
                attn_activation,
                cutoff_lower,
                self.cutoff_radius,
                aggr,
            ).jittable()
            self.attention_layers.append(layer)
            self.attention_layers.append(rn_vn_layer)
            self.attention_layers.append(vn_vn_layer)

        self.last_attention_layers = EquivariantMultiHeadAttention(
                hidden_channels,
                num_rbf,
                distance_influence,
                num_heads,
                act_class,
                attn_activation,
                cutoff_lower,
                self.cutoff_radius,
                aggr,
            ).jittable()
        self.out_norm = nn.LayerNorm(hidden_channels)

        self.num_post_layers = num_post_layers
        self.post_hidden_channels = post_hidden_channels
        self.post_lin_list = nn.ModuleList()
        for i in range(self.num_post_layers):
            if i == 0:
                self.post_lin_list.append(nn.Linear(hidden_channels, post_hidden_channels))
            else:
                self.post_lin_list.append(nn.Linear(post_hidden_channels, post_hidden_channels))
        self.post_lin_list.append(nn.Linear(post_hidden_channels, self.output_dim))

        self.reset_parameters()

    def reset_parameters(self):
        self.embedding.reset_parameters()
        self.distance_expansion.reset_parameters()
        if self.neighbor_embedding is not None:
            self.neighbor_embedding.reset_parameters()
        for attn in self.attention_layers:
            attn.reset_parameters()
        self.out_norm.reset_parameters()
        
    @conditional_grad(torch.enable_grad())
    def _forward(self, data):

        x = self.embedding(data.z)

        #edge_index, edge_weight, edge_vec = self.distance(data.pos, data.batch)
        #assert (
        #    edge_vec is not None
        #), "Distance module did not return directional information"
<<<<<<< HEAD
        if self.otf_edge == True:
            # data.edge_index, data.edge_weight, data.edge_vec, _, _, _ = self.generate_graph(data, self.cutoff_radius, self.n_neighbors)

            edge_mask = torch.zeros_like(data.edge_index[0])
            edge_mask[(data.z[data.edge_index[0]] == 100) & (
                       data.z[data.edge_index[1]] == 100)] = 0  # virtual node to virtual node
            edge_mask[(data.z[data.edge_index[0]] != 100) & (
                       data.z[data.edge_index[1]] == 100)] = 1  # regular node to virtual node
            edge_mask[(data.z[data.edge_index[0]] == 100) & (
                       data.z[data.edge_index[1]] != 100)] = 2  # virtual node to regular node
            edge_mask[(data.z[data.edge_index[0]] != 100) & (
                       data.z[data.edge_index[1]] != 100)] = 3  # regular node to regular node

            data.edge_mask = edge_mask

        indices_rn_to_rn = data.edge_mask == 3
        indices_rn_to_vn = data.edge_mask == 1
        indices_vn_to_vn = data.edge_mask == 0

=======
        if self.otf_edge_index == True:
            #data.edge_index, edge_weight, data.edge_vec, cell_offsets, offset_distance, neighbors = self.generate_graph(data, self.cutoff_radius, self.n_neighbors)   
            data.edge_index, data.edge_weight, _, _, _, _ = self.generate_graph(data, self.cutoff_radius, self.n_neighbors)  
>>>>>>> 362e33df
        data.edge_attr = self.distance_expansion(data.edge_weight) 
                            
        #mask = data.edge_index[0] != data.edge_index[1]        
        #data.edge_vec[mask] = data.edge_vec[mask] / torch.norm(data.edge_vec[mask], dim=1).unsqueeze(1)
        data.edge_vec = data.edge_vec / torch.norm(data.edge_vec, dim=1).unsqueeze(1)
        
        if self.otf_node_attr == True:
            data.x = node_rep_one_hot(data.z).float()          
        
        if self.neighbor_embedding is not None:
            x = self.neighbor_embedding(data.z, x, data.edge_index, data.edge_weight, data.edge_attr)

        vec = torch.zeros(x.size(0), 3, x.size(1), device=x.device)

        for i, attn in enumerate(self.attention_layers):
            if i % 3 == 0:  # rn-rn
                dx, dvec = attn(x, vec, data.edge_index[:, indices_rn_to_rn], data.edge_weight[indices_rn_to_rn], data.edge_attr[indices_rn_to_rn, :], data.edge_vec[indices_rn_to_rn, :])
                x = x + dx
                vec = vec + dvec
            if i % 3 == 1:  # rn-vn
                dx, dvec = attn(x, vec, data.edge_index[:, indices_rn_to_vn], data.edge_weight[indices_rn_to_vn], data.edge_attr[indices_rn_to_vn, :], data.edge_vec[indices_rn_to_vn, :])
                x = x + dx
                vec = vec + dvec
            if i % 3 == 2:  # vn-vn
                dx, dvec = attn(x, vec, data.edge_index[:, indices_vn_to_vn], data.edge_weight[indices_vn_to_vn], data.edge_attr[indices_vn_to_vn, :], data.edge_vec[indices_vn_to_vn, :])
                x = x + dx
                vec = vec + dvec

        dx, dvec = self.last_attention_layers(x, vec, data.edge_index[:, indices_rn_to_vn], data.edge_weight[indices_rn_to_vn],
                        data.edge_attr[indices_rn_to_vn, :], data.edge_vec[indices_rn_to_vn, :])
        x = x + dx
        # vec = vec + dvec
        x = self.out_norm(x)
        '''
        if self.prediction_level == "graph":
            x = getattr(torch_geometric.nn, self.pool)(x, data.batch)
            for i in range(0, len(self.post_lin_list) - 1):
                x = self.post_lin_list[i](x)
                x = getattr(F, self.activation)(x)
            x = self.post_lin_list[-1](x)
            #x = self.pool.pre_reduce(x, vec, data.z, data.pos, data.batch)
            #x = self.pool.reduce(x, data.batch)
        elif self.prediction_level == "node":
            for i in range(0, len(self.post_lin_list) - 1):
                x = self.post_lin_list[i](x)
                x = getattr(F, self.activation)(x)
            x = self.post_lin_list[-1](x) 
        '''
        virtual_mask = torch.argwhere(data.z == 100).squeeze(1)
        x = torch.index_select(x, 0, virtual_mask)
        
        for i in range(0, len(self.post_lin_list) - 1):
            x = self.post_lin_list[i](x)
            x = getattr(F, self.activation)(x)
        x = self.post_lin_list[-1](x) 
                    
        return x
        
    def forward(self, data):
    
        output = {}
        out = self._forward(data)
        output["output"] =  out

        if self.gradient == True and out.requires_grad == True:         
            volume = torch.einsum("zi,zi->z", data.cell[:, 0, :], torch.cross(data.cell[:, 1, :], data.cell[:, 2, :], dim=1)).unsqueeze(-1)                        
            grad = torch.autograd.grad(
                    out,
                    [data.pos, data.displacement],
                    grad_outputs=torch.ones_like(out),
                    create_graph=self.training) 
            forces = -1 * grad[0]
            stress = grad[1]
            stress = stress / volume.view(-1, 1, 1)         

            output["pos_grad"] =  forces
            output["cell_grad"] =  stress
        else:
            output["pos_grad"] =  None
            output["cell_grad"] =  None  
                  
        return output        

    def __repr__(self):
        return (
            f"{self.__class__.__name__}("
            f"hidden_channels={self.hidden_channels}, "
            f"num_layers={self.num_layers}, "
            f"num_rbf={self.num_rbf}, "
            f"rbf_type={self.rbf_type}, "
            f"trainable_rbf={self.trainable_rbf}, "
            f"activation={self.activation}, "
            f"attn_activation={self.attn_activation}, "
            f"neighbor_embedding={self.neighbor_embedding}, "
            f"num_heads={self.num_heads}, "
            f"distance_influence={self.distance_influence}, "
            f"cutoff_lower={self.cutoff_lower}, "
            f"self.cutoff_radius={self.self.cutoff_radius})"
        )
    @property
    def target_attr(self):
        return "y"


class EquivariantMultiHeadAttention(MessagePassing):
    def __init__(
        self,
        hidden_channels,
        num_rbf,
        distance_influence,
        num_heads,
        activation,
        attn_activation,
        cutoff_lower,
        cutoff_upper,
        aggregation,
    ):
        super(EquivariantMultiHeadAttention, self).__init__(aggr=aggregation, node_dim=0)
        assert hidden_channels % num_heads == 0, (
            f"The number of hidden channels ({hidden_channels}) "
            f"must be evenly divisible by the number of "
            f"attention heads ({num_heads})"
        )

        self.distance_influence = distance_influence
        self.num_heads = num_heads
        self.hidden_channels = hidden_channels
        self.head_dim = hidden_channels // num_heads

        self.layernorm = nn.LayerNorm(hidden_channels)
        self.act = activation()
        self.attn_activation = act_class_mapping[attn_activation]()
        self.cutoff = CosineCutoff(cutoff_lower, cutoff_upper)

        self.q_proj = nn.Linear(hidden_channels, hidden_channels)
        self.k_proj = nn.Linear(hidden_channels, hidden_channels)
        self.v_proj = nn.Linear(hidden_channels, hidden_channels * 3)
        self.o_proj = nn.Linear(hidden_channels, hidden_channels * 3)

        self.vec_proj = nn.Linear(hidden_channels, hidden_channels * 3, bias=False)

        self.dk_proj = None
        if distance_influence in ["keys", "both"]:
            self.dk_proj = nn.Linear(num_rbf, hidden_channels)

        self.dv_proj = None
        if distance_influence in ["values", "both"]:
            self.dv_proj = nn.Linear(num_rbf, hidden_channels * 3)

        self.reset_parameters()

    def reset_parameters(self):
        self.layernorm.reset_parameters()
        nn.init.xavier_uniform_(self.q_proj.weight)
        self.q_proj.bias.data.fill_(0)
        nn.init.xavier_uniform_(self.k_proj.weight)
        self.k_proj.bias.data.fill_(0)
        nn.init.xavier_uniform_(self.v_proj.weight)
        self.v_proj.bias.data.fill_(0)
        nn.init.xavier_uniform_(self.o_proj.weight)
        self.o_proj.bias.data.fill_(0)
        nn.init.xavier_uniform_(self.vec_proj.weight)
        if self.dk_proj:
            nn.init.xavier_uniform_(self.dk_proj.weight)
            self.dk_proj.bias.data.fill_(0)
        if self.dv_proj:
            nn.init.xavier_uniform_(self.dv_proj.weight)
            self.dv_proj.bias.data.fill_(0)

    def forward(self, x, vec, edge_index, r_ij, f_ij, d_ij):
        x = self.layernorm(x)
        q = self.q_proj(x).reshape(-1, self.num_heads, self.head_dim)
        k = self.k_proj(x).reshape(-1, self.num_heads, self.head_dim)
        v = self.v_proj(x).reshape(-1, self.num_heads, self.head_dim * 3)

        vec1, vec2, vec3 = torch.split(self.vec_proj(vec), self.hidden_channels, dim=-1)
        vec = vec.reshape(-1, 3, self.num_heads, self.head_dim)
        vec_dot = (vec1 * vec2).sum(dim=1)

        dk = (
            self.act(self.dk_proj(f_ij)).reshape(-1, self.num_heads, self.head_dim)
            if self.dk_proj is not None
            else None
        )
        dv = (
            self.act(self.dv_proj(f_ij)).reshape(-1, self.num_heads, self.head_dim * 3)
            if self.dv_proj is not None
            else None
        )
        

        # propagate_type: (q: Tensor, k: Tensor, v: Tensor, vec: Tensor, dk: Tensor, dv: Tensor, r_ij: Tensor, d_ij: Tensor)
        x, vec = self.propagate(
            edge_index,
            q=q,
            k=k,
            v=v,
            vec=vec,
            dk=dk,
            dv=dv,
            r_ij=r_ij,
            d_ij=d_ij,
            size=None,
        )
        x = x.reshape(-1, self.hidden_channels)
        vec = vec.reshape(-1, 3, self.hidden_channels)

        o1, o2, o3 = torch.split(self.o_proj(x), self.hidden_channels, dim=1)
        dx = vec_dot * o2 + o3
        dvec = vec3 * o1.unsqueeze(1) + vec
        return dx, dvec

    def message(self, q_i, k_j, v_j, vec_j, dk, dv, r_ij, d_ij):
        # attention mechanism
        if dk is None:
            attn = (q_i * k_j).sum(dim=-1)
        else:
            attn = (q_i * k_j * dk).sum(dim=-1)

        # attention activation function
        attn = self.attn_activation(attn) * self.cutoff(r_ij).unsqueeze(1)

        # value pathway
        if dv is not None:
            v_j = v_j * dv
        x, vec1, vec2 = torch.split(v_j, self.head_dim, dim=2)

        # update scalar features
        x = x * attn.unsqueeze(2)
        # update vector features
        vec = vec_j * vec1.unsqueeze(1) + vec2.unsqueeze(1) * d_ij.unsqueeze(
            2
        ).unsqueeze(3)
        return x, vec

    def aggregate(
        self,
        features: Tuple[torch.Tensor, torch.Tensor],
        index: torch.Tensor,
        ptr: Optional[torch.Tensor],
        dim_size: Optional[int],
    ) -> Tuple[torch.Tensor, torch.Tensor]:
        x, vec = features
        x = scatter(x, index, dim=self.node_dim, dim_size=dim_size)
        vec = scatter(vec, index, dim=self.node_dim, dim_size=dim_size)
        return x, vec

    def update(
        self, inputs: Tuple[torch.Tensor, torch.Tensor]
    ) -> Tuple[torch.Tensor, torch.Tensor]:
        return inputs<|MERGE_RESOLUTION|>--- conflicted
+++ resolved
@@ -15,6 +15,9 @@
 from matdeeplearn.models.base_model import BaseModel, conditional_grad
 from matdeeplearn.models.torchmd_output_modules import Scalar, EquivariantScalar
 from matdeeplearn.common.registry import registry
+from matdeeplearn.preprocessor.helpers import node_rep_one_hot
+
+
 @registry.register_model("torchmd_etEarly")
 
 
@@ -215,10 +218,9 @@
         #assert (
         #    edge_vec is not None
         #), "Distance module did not return directional information"
-<<<<<<< HEAD
-        if self.otf_edge == True:
-            # data.edge_index, data.edge_weight, data.edge_vec, _, _, _ = self.generate_graph(data, self.cutoff_radius, self.n_neighbors)
-
+        if self.otf_edge_index == True:
+            #data.edge_index, edge_weight, data.edge_vec, cell_offsets, offset_distance, neighbors = self.generate_graph(data, self.cutoff_radius, self.n_neighbors)   
+            data.edge_index, data.edge_weight, _, _, _, _ = self.generate_graph(data, self.cutoff_radius, self.n_neighbors)
             edge_mask = torch.zeros_like(data.edge_index[0])
             edge_mask[(data.z[data.edge_index[0]] == 100) & (
                        data.z[data.edge_index[1]] == 100)] = 0  # virtual node to virtual node
@@ -230,16 +232,6 @@
                        data.z[data.edge_index[1]] != 100)] = 3  # regular node to regular node
 
             data.edge_mask = edge_mask
-
-        indices_rn_to_rn = data.edge_mask == 3
-        indices_rn_to_vn = data.edge_mask == 1
-        indices_vn_to_vn = data.edge_mask == 0
-
-=======
-        if self.otf_edge_index == True:
-            #data.edge_index, edge_weight, data.edge_vec, cell_offsets, offset_distance, neighbors = self.generate_graph(data, self.cutoff_radius, self.n_neighbors)   
-            data.edge_index, data.edge_weight, _, _, _, _ = self.generate_graph(data, self.cutoff_radius, self.n_neighbors)  
->>>>>>> 362e33df
         data.edge_attr = self.distance_expansion(data.edge_weight) 
                             
         #mask = data.edge_index[0] != data.edge_index[1]        
@@ -247,8 +239,12 @@
         data.edge_vec = data.edge_vec / torch.norm(data.edge_vec, dim=1).unsqueeze(1)
         
         if self.otf_node_attr == True:
-            data.x = node_rep_one_hot(data.z).float()          
-        
+            data.x = node_rep_one_hot(data.z).float()
+
+        indices_rn_to_rn = data.edge_mask == 3
+        indices_rn_to_vn = data.edge_mask == 1
+        indices_vn_to_vn = data.edge_mask == 0
+
         if self.neighbor_embedding is not None:
             x = self.neighbor_embedding(data.z, x, data.edge_index, data.edge_weight, data.edge_attr)
 
