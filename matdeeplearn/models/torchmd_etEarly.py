--- conflicted
+++ resolved
@@ -18,13 +18,9 @@
 from matdeeplearn.common.registry import registry
 from matdeeplearn.preprocessor.helpers import node_rep_one_hot
 @registry.register_model("torchmd_etEarly")
-<<<<<<< HEAD
-class TorchMD_ET(BaseModel):
-=======
 
 
 class TorchMD_ET_Early(BaseModel):
->>>>>>> 23f5141f
     r"""The TorchMD equivariant Transformer architecture.
 
     Args:
