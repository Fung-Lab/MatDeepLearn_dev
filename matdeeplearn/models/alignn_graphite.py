--- conflicted
+++ resolved
@@ -88,13 +88,7 @@
     Reference: https://www.nature.com/articles/s41524-021-00650-1.
     """
 
-<<<<<<< HEAD
-    def __init__(
-        self, dim=100, num_interactions=6, num_species=3, cutoff=3.0, **kwargs
-    ):
-=======
     def __init__(self, dim=64, num_interactions=4, num_species=3, cutoff=3.0, **kwargs):
->>>>>>> bae8ef1b
         super().__init__()
 
         self.dim = dim
