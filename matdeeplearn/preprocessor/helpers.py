<<<<<<< HEAD
=======
import contextlib
>>>>>>> 3e9a0587
import itertools
import logging
from pathlib import Path
from typing import Literal, Union, Optional, Tuple

<<<<<<< HEAD
import ase
import numpy as np
from time import perf_counter
import torch
import torch.nn.functional as F
from ase import Atoms
from torch_geometric.data.data import Data
from torch_geometric.utils import add_self_loops, degree, dense_to_sparse
from torch_geometric.loader import DataLoader
from torch_scatter import scatter_min, segment_coo, segment_csr
from torch import scatter
from torch_sparse import SparseTensor
from matdeeplearn.common.graph_data import CustomData, CustomBatchingData
from functools import wraps


def conditional_grad(dec):
    "Decorator to enable/disable grad depending on whether force/energy predictions are being made"

    # Adapted from https://stackoverflow.com/questions/60907323/accessing-class-property-as-decorator-argument
    def decorator(func):
        @wraps(func)
        def cls_method(self, *args, **kwargs):
            f = func
            if self.regress_forces and not getattr(self, "direct_forces", 0):
                f = dec(func)
            return f(self, *args, **kwargs)

        return cls_method

    return decorator


def scatter_det(*args, **kwargs):
    from matdeeplearn.common.registry import registry

    if registry.get("set_deterministic_scatter", no_warning=True):
        torch.use_deterministic_algorithms(mode=True)

    out = scatter(*args, **kwargs)

    if registry.get("set_deterministic_scatter", no_warning=True):
        torch.use_deterministic_algorithms(mode=False)

    return out


def calculate_edges_master(
    method: Literal["ase", "ocp", "mdl"],
    all_neighbors: bool,
    data: Union[CustomData, CustomBatchingData],
    r: float,
    n_neighbors: int,
    offset_number: int,
    remove_virtual_edges: bool = False,
    experimental_distance: bool = False,
    batching: bool = False,
    device: torch.device = torch.device("cpu"),
) -> dict[str, torch.Tensor]:
    """Generates edges using one of three methods (ASE, OCP, or MDL implementations) due to limitations of each method.

    Args:
        all_neighbors (bool): Whether or not to use all neighbors (ASE method)
                or only the n_neighbors closest neighbors.
                OCP based on all_neighbors and MDL based on original without considering all.
        r (float): cutoff radius
        n_neighbors (int): number of neighbors to consider
        structure_id (str): structure id
        cell (torch.Tensor): unit cell
        pos (torch.Tensor): positions of atom in unit cell
    """

    if method == "ase" or method == "ocp":
        assert (method == "ase" and all_neighbors) or (
            method == "ocp" and all_neighbors
        ), "OCP and ASE methods only support all_neighbors=True"

    out = dict()
    neighbors = torch.empty(0)
    cell_offset_distances = torch.empty(0)

    pos = data.pos
    cell = data.cell
    z = data.z
    structure_id = data.structure_id

    if method == "mdl":
        if batching:
            raise NotImplementedError("Batching not implemented for MDL method")

        cutoff_distance_matrix, cell_offsets, edge_vec = get_cutoff_distance_matrix(
            pos,
            cell,
            r,
            n_neighbors,
            device,
            experimental=experimental_distance,
            offset_number=offset_number,
            remove_virtual_edges=remove_virtual_edges,
            vn=z,
        )

        edge_index, edge_weights = dense_to_sparse(cutoff_distance_matrix)
        # get into correct shape for model stage
        edge_vec = edge_vec[edge_index[0], edge_index[1]]

    elif method == "ase":
        if batching:
            raise NotImplementedError("Batching not implemented for ASE method")

        edge_index, cell_offsets, edge_weights, edge_vec = calculate_edges_ase(
            all_neighbors, r, n_neighbors, structure_id, cell, pos, z
        )

    elif method == "ocp":  # batching compatible
        # OCP requires a different format for the cell
        cell = cell.view(-1, 3, 3)

        # Calculate neighbors to allow compatibility with models like GemNet_OC
        edge_index, cell_offsets, neighbors = radius_graph_pbc(
            r, n_neighbors, pos, cell, data.n_atoms, use_thresh=True
        )

        ocp_out = get_pbc_distances(
            data.pos,
            edge_index,
            cell,
            cell_offsets,
            neighbors,
            return_offsets=True,
            return_distance_vec=True,
        )

        edge_index = ocp_out["edge_index"]
        edge_weights = ocp_out["distances"]
        cell_offset_distances = ocp_out["offsets"]
        edge_vec = ocp_out["distance_vec"]

    out["edge_index"] = edge_index
    out["edge_weights"] = edge_weights
    out["cell_offsets"] = cell_offsets
    out["offsets"] = cell_offset_distances
    out["edge_vec"] = edge_vec
    out["neighbors"] = neighbors

    return out


class PerfTimer:
    def __enter__(self):
        self.start = perf_counter()
        return self

    def __exit__(self, *args):
        self.elapsed = perf_counter() - self.start


def get_mask(
    pattern: str, data: Data, src: torch.Tensor, dest: torch.Tensor
) -> tuple[torch.Tensor, torch.Tensor]:
    patterns = {
        "rv": (data.z[src] != 100, data.z[dest] == 100),
        "rr": (data.z[src] != 100, data.z[dest] != 100),
        "vr": (data.z[src] == 100, data.z[dest] != 100),
        "vv": (data.z[src] == 100, data.z[dest] == 100),
    }

    assert pattern in patterns.keys(), f"pattern {pattern} not found"

    # get specific binary MP conditions
    cond1, cond2 = patterns.get(pattern)

    edge_mask = torch.argwhere(cond1 & cond2).squeeze(1)
    return edge_mask
=======
import numpy as np
import torch
import torch.nn.functional as F
from torch.profiler import ProfilerActivity, profile
from torch_geometric.data.data import Data
from torch_geometric.utils import add_self_loops, degree
from torch_sparse import SparseTensor


@contextlib.contextmanager
def prof_ctx():
    """Primitive debug tool which allows profiling of PyTorch code"""
    with profile(
        activities=[ProfilerActivity.CUDA], record_shapes=True, profile_memory=True
    ) as prof:

        yield

    logging.debug(prof.key_averages().table(sort_by="cuda_memory_usage", row_limit=10))
>>>>>>> 3e9a0587


def threshold_sort(all_distances: torch.Tensor, r: float, n_neighbors: int):
    # A = all_distances.clone().detach()
    A = all_distances

    # set diagonal to zero to exclude self-loop distance
    # A.fill_diagonal_(0)

    # keep n_neighbors only
    N = len(A) - n_neighbors - 1
    if N > 0:
<<<<<<< HEAD
        if all_distances.dim() > 2:
            # TODO WIP experimental method with 3D distance tensor
            A = A.reshape(len(A), -1)
            _, indices = torch.topk(A, k=N, dim=1)
            A = torch.scatter(
                A,
                1,
                indices,
                torch.zeros_like(
                    A,
                    device=all_distances.device,
                    dtype=torch.float,
                ),
            )
            # return A to original shape
            A = A.reshape(len(A), len(A), -1)
        else:
            _, indices = torch.topk(A, k=N, dim=1)
            A = torch.scatter(
                A,
                1,
                indices,
                torch.zeros(
                    len(A),
                    len(A),
                    device=all_distances.device,
                    dtype=torch.float,
                ),
            )
=======
        _, indices = torch.topk(A, N)
        A = torch.scatter(
            A,
            1,
            indices,
            torch.zeros(len(A), len(A), device=all_distances.device, dtype=torch.float),
        )
>>>>>>> 3e9a0587

    A[A > r] = 0
    return A


def one_hot_degree(data, max_degree, in_degree=False, cat=True):
    idx, x = data.edge_index[1 if in_degree else 0], data.x
    deg = degree(idx, data.num_nodes, dtype=torch.long)

    deg = F.one_hot(deg, num_classes=max_degree + 1).to(torch.float)

    if x is not None and cat:
        x = x.view(-1, 1) if x.dim() == 1 else x
        data.x = torch.cat([x, deg.to(x.dtype)], dim=-1)
    else:
        data.x = deg

    return data


class GaussianSmearing(torch.nn.Module):
    """
    slightly edited version from pytorch geometric to create edge from gaussian basis
    """

    def __init__(
        self, start=0.0, stop=5.0, resolution=50, width=0.05, device="cpu", **kwargs
    ):
        super(GaussianSmearing, self).__init__()
        offset = torch.linspace(start, stop, resolution, device=device)
        # self.coeff = -0.5 / (offset[1] - offset[0]).item() ** 2
        self.coeff = -0.5 / ((stop - start) * width) ** 2
        self.register_buffer("offset", offset)

    def forward(self, dist):
        dist = dist.unsqueeze(-1) - self.offset.view(1, -1)
        return torch.exp(self.coeff * torch.pow(dist, 2))


def normalize_edge(dataset, descriptor_label):
    mean, std, feature_min, feature_max = get_ranges(dataset, descriptor_label)

    for data in dataset:
        data.edge_descriptor[descriptor_label] = (
            data.edge_descriptor[descriptor_label] - feature_min
        ) / (feature_max - feature_min)


def normalize_edge_cutoff(dataset, descriptor_label, r):
    for data in dataset:
        data.edge_descriptor[descriptor_label] = (
            data.edge_descriptor[descriptor_label] / r
        )


def get_ranges(dataset, descriptor_label):
    mean = 0.0
    std = 0.0
    for index in range(0, len(dataset)):
        if len(dataset[index].edge_descriptor[descriptor_label]) > 0:
            if index == 0:
                feature_max = dataset[index].edge_descriptor[descriptor_label].max()
                feature_min = dataset[index].edge_descriptor[descriptor_label].min()
            mean += dataset[index].edge_descriptor[descriptor_label].mean()
            std += dataset[index].edge_descriptor[descriptor_label].std()
            if dataset[index].edge_descriptor[descriptor_label].max() > feature_max:
                feature_max = dataset[index].edge_descriptor[descriptor_label].max()
            if dataset[index].edge_descriptor[descriptor_label].min() < feature_min:
                feature_min = dataset[index].edge_descriptor[descriptor_label].min()

    mean = mean / len(dataset)
    std = std / len(dataset)
    return mean, std, feature_min, feature_max


<<<<<<< HEAD
def clean_up(data_list: Union[DataLoader, list], attr_list):
    if not attr_list:
        return
=======
def clean_up(data_list, attr_list):
    if not attr_list:
        return

>>>>>>> 3e9a0587
    # check which attributes in the list are removable
    removable_attrs = [t for t in attr_list if t in data_list[0].to_dict()]
    # remove the attributes
    for data in data_list:
        for attr in removable_attrs:
            delattr(data, attr)


<<<<<<< HEAD
def get_pbc_cells(cell: torch.Tensor, offset_number: int, device: str = "cpu"):
    """
    Get the periodic boundary condition (PBC) offsets for a unit cell

    Parameters
        cell:       torch.Tensor
                    unit cell vectors of ase.cell.Cell

        offset_number:  int
                    the number of offsets for the unit cell
                    if == 0: no PBC
                    if == 1: 27-cell offsets (3x3x3)
                    if == 2: 125-cell offsets (5x5x5)
                    etc.
    """

    _range = np.arange(-offset_number, offset_number + 1)
    offsets = [list(x) for x in itertools.product(_range, _range, _range)]
    # offsets = torch.cartesian_prod([_range, _range, _range]).to(device).type(torch.float)
    offsets = torch.tensor(offsets, device=device, dtype=torch.float)
    return offsets @ cell, offsets


def control_virtual_edges(distance_matrix, an):
    """
    Removes virtual edges from the structure

    Args:
        distance_matrix (torch.Tensor): interatomic distances
        an (torch.Tensor): corresponding atomic numbers in the structure

    Returns:
        torch.Tensor: modified distance matrix
    """

    indices = np.argwhere(an == 100).squeeze(1)
    distance_matrix[indices, :] = torch.zeros(distance_matrix.shape[2])
    return distance_matrix


=======
>>>>>>> 3e9a0587
def get_distances(
    positions: torch.Tensor,
    offsets: torch.Tensor,
    device: str = "cpu",
<<<<<<< HEAD
=======
    mic: bool = True,
>>>>>>> 3e9a0587
):
    """
    Get pairwise atomic distances

    Parameters
        positions:  torch.Tensor
                    positions of atoms in a unit cell

        offsets:    torch.Tensor
                    offsets for the unit cell

<<<<<<< HEAD
        all_neighbors:  bool
                        whether or not to use MIC, which does not account for neighboring cells

        device:     str
                    torch device type

=======
        device:     str
                    torch device type

        mic:        bool
                    minimum image convention
>>>>>>> 3e9a0587
    """

    # convert numpy array to torch tensors
    n_atoms = len(positions)
    n_cells = len(offsets)

    pos1 = positions.view(-1, 1, 1, 3).expand(-1, n_atoms, n_cells, 3)
    pos2 = positions.view(1, -1, 1, 3).expand(n_atoms, -1, n_cells, 3)

    offsets = offsets.view(-1, n_cells, 3).expand(pos2.shape[0], n_cells, 3)
    pos2 = pos2 + offsets

    # calculate pairwise distances
    atomic_distances = torch.linalg.norm(pos1 - pos2, dim=-1)

    # set diagonal of the (0,0,0) unit cell to infinity
    # this allows us to get the minimum self-loop distance
    # of an atom to itself in all other images
    # origin_unit_cell_idx = 13
    # atomic_distances[:,:,origin_unit_cell_idx].fill_diagonal_(float("inf"))
    atom_rij = (pos1 - pos2).squeeze(2)

    min_atomic_distances, min_indices = torch.min(atomic_distances, dim=-1)
    expanded_min_indices = min_indices.clone().detach()

<<<<<<< HEAD
    expanded_min_indices = expanded_min_indices[..., None, None].expand(
        -1, -1, 1, atom_rij.size(3)
    )
=======
    atom_rij = pos1 - pos2
    expanded_min_indices = expanded_min_indices[..., None, None].expand(
        -1, -1, 1, atom_rij.size(3)
    )
    atom_rij = torch.gather(atom_rij, dim=2, index=expanded_min_indices).squeeze()
>>>>>>> 3e9a0587

    atom_rij = torch.gather(atom_rij, dim=2, index=expanded_min_indices)

    return min_atomic_distances, min_indices, atom_rij


def get_distances_experimental(
    positions: torch.Tensor,
    offsets: torch.Tensor,
    all_neighbors: bool = False,
    device: str = "cpu",
):
    """
<<<<<<< HEAD
    Get pairwise atomic distances
=======
    Get the periodic boundary condition (PBC) offsets for a unit cell
>>>>>>> 3e9a0587

    Parameters
        positions:  torch.Tensor
                    positions of atoms in a unit cell

        offsets:    torch.Tensor
                    offsets for the unit cell

        all_neighbors:  bool
                        whether or not to use MIC, which does not account for neighboring cells

        device:     str
                    torch device type

    """

<<<<<<< HEAD
    # convert numpy array to torch tensors
    n_atoms = len(positions)
    n_cells = len(offsets)

    pos1 = positions.view(-1, 1, 1, 3).expand(-1, n_atoms, n_cells, 3)
    pos2 = positions.view(1, -1, 1, 3).expand(n_atoms, -1, n_cells, 3)

    offsets = offsets.view(-1, n_cells, 3).expand(pos2.shape[0], n_cells, 3)
    pos2 = pos2 + offsets

    # calculate pairwise distances
    atomic_distances = torch.linalg.norm(pos1 - pos2, dim=-1)

    # set diagonal of the (0,0,0) unit cell to infinity
    # this allows us to get the minimum self-loop distance
    # of an atom to itself in all other images
    # origin_unit_cell_idx = 13
    # atomic_distances[:,:,origin_unit_cell_idx].fill_diagonal_(float("inf"))
    atom_rij = pos1 - pos2

    if all_neighbors:
        all_indices = torch.arange(
            0, np.prod(atomic_distances.shape), device=device
        ).view_as(atomic_distances)

        return atomic_distances, all_indices, atom_rij
    else:
        min_atomic_distances, min_indices = torch.min(atomic_distances, dim=-1)
        expanded_min_indices = min_indices.clone().detach()

        expanded_min_indices = expanded_min_indices[..., None, None].expand(
            -1, -1, 1, atom_rij.size(3)
        )

        atom_rij = torch.gather(atom_rij, dim=2, index=expanded_min_indices)

        min_atomic_distances = min_atomic_distances.reshape(n_atoms, n_atoms, 1)
        min_indices = min_indices.view_as(min_atomic_distances)

        return min_atomic_distances, min_indices, atom_rij


def get_cutoff_distance_matrix(
    pos,
    cell,
    r,
    n_neighbors,
    device,
    image_selfloop=False,
    experimental=False,
    offset_number=1,
    remove_virtual_edges=False,
    vn: torch.Tensor = None,
=======
    _range = np.arange(-offset_number, offset_number + 1)
    offsets = [list(x) for x in itertools.product(_range, _range, _range)]
    offsets = torch.tensor(offsets, device=device, dtype=torch.float)
    return offsets @ cell, offsets


def get_cutoff_distance_matrix(
    pos, cell, r, n_neighbors, device, image_selfloop, offset_number=1
>>>>>>> 3e9a0587
):
    """
    get the distance matrix
    TODO: need to tune this for elongated structures

    Parameters
    ----------
        pos: np.ndarray
            positions of atoms in a unit cell
            get from crystal.get_positions()

        cell: np.ndarray
            unit cell of a ase Atoms object

        r: float
            cutoff radius

        n_neighbors: int
            max number of neighbors to be considered

        device: str
            torch device type

        image_selfloop: bool
            whether or not to include self loops in the distance matrix

        experimental: bool
            whether or not to use experimental method for calculating distances

        offset_number: int
            number of unit cells to consider in each direction

        remove_virtual_edges: bool
            whether or not to remove virtual edges from the distance matrix

        vn : torch.Tensor
            virtual node atomic indices
    """
    cells, cell_coors = get_pbc_cells(cell, offset_number, device=device)

    # can calculate distances using WIP experimental method or current implementation (MIC)
    distance_matrix, min_indices, atom_rij = (
        get_distances(pos, cells, device=device)
        if not experimental
        else get_distances_experimental(pos, cells, all_neighbors=True, device=device)
    )

    if remove_virtual_edges:
        distance_matrix = control_virtual_edges(distance_matrix, vn)

    cutoff_distance_matrix = threshold_sort(distance_matrix, r, n_neighbors)

    # if image_selfloop:
    #     # output of threshold sort has diagonal == 0
    #     # fill in the original values
    #     self_loop_diag = distance_matrix.diagonal()
    #     cutoff_distance_matrix.diagonal().copy_(self_loop_diag)

    all_cell_offsets = cell_coors[torch.flatten(min_indices)]
    all_cell_offsets = all_cell_offsets.view(len(pos), -1, 3)
    # cell_offsets = all_cell_offsets[cutoff_distance_matrix != 0]

    # self loops will always have cell of (0,0,0)
    # N: no of selfloops; M: no of non selfloop edges
    # self loops are the last N edge_index pairs
    # thus initialize a zero matrix of (M+N, 3) for cell offsets
    n_edges = torch.count_nonzero(cutoff_distance_matrix).item()
    cell_offsets = torch.zeros(n_edges + len(pos), 3, dtype=torch.float)
<<<<<<< HEAD

=======
>>>>>>> 3e9a0587
    # get cells for edges except for self loops
    cell_offsets[:n_edges, :] = all_cell_offsets[cutoff_distance_matrix != 0]

    return cutoff_distance_matrix, cell_offsets, atom_rij


def add_selfloop(
    num_nodes, edge_indices, edge_weights, cutoff_distance_matrix, self_loop=True
):
    """
    add self loop (i, i) to graph structure

    Parameters
    ----------
        n_nodes: int
            number of nodes
    """

    if not self_loop:
        return edge_indices, edge_weights, (cutoff_distance_matrix != 0).int()

    edge_indices, edge_weights = add_self_loops(
        edge_indices, edge_weights, num_nodes=num_nodes, fill_value=0
    )

    distance_matrix_masked = (cutoff_distance_matrix.fill_diagonal_(1) != 0).int()
    return edge_indices, edge_weights, distance_matrix_masked


def load_node_representation(node_representation="onehot"):
    node_rep_path = Path(__file__).parent
    default_reps = {"onehot": str(node_rep_path / "./node_representations/onehot.csv")}

    rep_file_path = node_representation
    if node_representation in default_reps:
        rep_file_path = default_reps[node_representation]

    file_type = rep_file_path.split(".")[-1]
    loaded_rep = None

    if file_type == "csv":
        loaded_rep = np.genfromtxt(rep_file_path, delimiter=",")
        # TODO: need to check if typecasting to integer is needed
        loaded_rep = loaded_rep.astype(int)

    elif file_type == "json":
        # TODO
        pass

    return loaded_rep


<<<<<<< HEAD
def generate_node_features(input_data, n_neighbors, use_degree, device):
=======
def generate_node_features(input_data, n_neighbors, device):
>>>>>>> 3e9a0587
    node_reps = load_node_representation()
    node_reps = torch.from_numpy(node_reps).to(device)
    n_elements, n_features = node_reps.shape

    if isinstance(input_data, Data):
        input_data.x = node_reps[input_data.z - 1].view(-1, n_features)
<<<<<<< HEAD
        if use_degree:
            return one_hot_degree(input_data, n_neighbors)
        return input_data
=======
        return one_hot_degree(input_data, n_neighbors + 1)
>>>>>>> 3e9a0587

    for i, data in enumerate(input_data):
        # minus 1 as the reps are 0-indexed but atomic number starts from 1
        data.x = node_reps[data.z - 1].view(-1, n_features)
<<<<<<< HEAD

    if use_degree:
        for i, data in enumerate(input_data):
            input_data[i] = one_hot_degree(data, n_neighbors)

=======

    for i, data in enumerate(input_data):
        input_data[i] = one_hot_degree(data, n_neighbors + 1)

>>>>>>> 3e9a0587

def generate_edge_features(input_data, edge_steps, r, device):
    distance_gaussian = GaussianSmearing(0, 1, edge_steps, 0.2, device=device)

    if isinstance(input_data, Data):
        input_data = [input_data]

    normalize_edge_cutoff(input_data, "distance", r)
    for i, data in enumerate(input_data):
        input_data[i].edge_attr = distance_gaussian(
            input_data[i].edge_descriptor["distance"]
        )


<<<<<<< HEAD
def custom_node_edge_feats(
    atomic_numbers,
    num_nodes,
    n_neighbors,
    edge_descriptor,
    edge_index,
    edge_steps,
    r,
    device,
    cat=True,
    in_degree=False,
):
    # generate node_features
    node_reps = torch.from_numpy(
        load_node_representation(),
    ).to(device)

    x = node_reps[atomic_numbers - 1].view(-1, node_reps.shape[1])

    idx = edge_index[1 if in_degree else 0]
    deg = degree(idx, num_nodes, dtype=torch.long)
    deg = F.one_hot(deg, num_classes=n_neighbors + 1).to(torch.float)

    if x is not None and cat:
        x = x.view(-1, 1) if x.dim() == 1 else x
        x = torch.cat([x, deg.to(x.dtype)], dim=-1)
    else:
        x = deg

    # generate edge_features
    distance_gaussian = GaussianSmearing(0, 1, edge_steps, 0.2, device=device)
    # perform normalization and feature generation in one step
    edge_attr = distance_gaussian(edge_descriptor / r)

    return x, edge_attr


def custom_node_feats(
    atomic_numbers,
    edge_index,
    num_nodes,
    n_neighbors,
    device,
    cat=True,
    in_degree=False,
    use_degree: bool = False,
):
    # generate node_features
    node_reps = torch.from_numpy(
        load_node_representation(),
    ).to(device)

    x = node_reps[atomic_numbers - 1].view(-1, node_reps.shape[1])

    # only add degree if needed
    if use_degree:
        idx = edge_index[1 if in_degree else 0]
        deg = degree(idx, num_nodes, dtype=torch.long)
        deg = F.one_hot(deg, num_classes=n_neighbors + 1).to(torch.float)

        if x is not None and cat:
            x = x.view(-1, 1) if x.dim() == 1 else x
            x = torch.cat([x, deg.to(x.dtype)], dim=-1)
        else:
            x = deg

    return x


def custom_edge_feats(
    edge_descriptor,
    edge_steps,
    r,
    device,
):
    # generate edge_features
    distance_gaussian = GaussianSmearing(0, 1, edge_steps, 0.2, device=device)
    # perform normalization and feature generation in one step
    edge_attr = distance_gaussian(edge_descriptor / r)

    return edge_attr


def lattice_params_to_matrix_torch(lengths, angles):
    """Batched torch version to compute lattice matrix from params.
    lengths: torch.Tensor of shape (N, 3), unit A
    angles: torch.Tensor of shape (N, 3), unit degree
    From https://github.com/txie-93/cdvae/blob/main/cdvae/common/data_utils.py
    """
    angles_r = torch.deg2rad(angles)
    coses = torch.cos(angles_r)
    sins = torch.sin(angles_r)

    val = (coses[:, 0] * coses[:, 1] - coses[:, 2]) / (sins[:, 0] * sins[:, 1])
    # Sometimes rounding errors result in values slightly > 1.
    val = torch.clamp(val, -1.0, 1.0)
    gamma_star = torch.arccos(val)

    vector_a = torch.stack(
        [
            lengths[:, 0] * sins[:, 1],
            torch.zeros(lengths.size(0), device=lengths.device),
            lengths[:, 0] * coses[:, 1],
        ],
        dim=1,
    )
    vector_b = torch.stack(
        [
            -lengths[:, 1] * sins[:, 0] * torch.cos(gamma_star),
            lengths[:, 1] * sins[:, 0] * torch.sin(gamma_star),
            lengths[:, 1] * coses[:, 0],
        ],
        dim=1,
    )
    vector_c = torch.stack(
        [
            torch.zeros(lengths.size(0), device=lengths.device),
            torch.zeros(lengths.size(0), device=lengths.device),
            lengths[:, 2],
        ],
        dim=1,
    )

    return torch.stack([vector_a, vector_b, vector_c], dim=1)


def abs_cap(val, max_abs_val=1):
    """
    Returns the value with its absolute value capped at max_abs_val.
    Particularly useful in passing values to trignometric functions where
    numerical errors may result in an argument > 1 being passed in.
    https://github.com/materialsproject/pymatgen/blob/b789d74639aa851d7e5ee427a765d9fd5a8d1079/pymatgen/util/num.py#L15
    Args:
        val (float): Input value.
        max_abs_val (float): The maximum absolute value for val. Defaults to 1.
    Returns:
        val if abs(val) < 1 else sign of val * max_abs_val.
    """
    return max(min(val, max_abs_val), -max_abs_val)


def lattice_matrix_to_params(matrix: torch.Tensor):
    """From https://github.com/txie-93/cdvae/blob/main/cdvae/common/data_utils.py"""
    lengths = torch.sqrt(torch.sum(matrix**2, dim=1)).tolist()

    angles = torch.zeros(3)
    for i in range(3):
        j = (i + 1) % 3
        k = (i + 2) % 3
        angles[i] = abs_cap(torch.dot(matrix[j], matrix[k]) / (lengths[j] * lengths[k]))
    angles = torch.arccos(angles) * 180.0 / torch.pi
    a, b, c = lengths
    alpha, beta, gamma = angles
    return a, b, c, alpha, beta, gamma


def cart_to_frac_coords(
    cart_coords,
    lengths,
    angles,
    num_atoms,
):
    """From https://github.com/txie-93/cdvae/blob/main/cdvae/common/data_utils.py"""
    lattice = lattice_params_to_matrix_torch(lengths, angles)
    # use pinv in case the predicted lattice is not rank 3
    inv_lattice = torch.linalg.pinv(lattice)
    inv_lattice_nodes = torch.repeat_interleave(inv_lattice, num_atoms, dim=0)
    frac_coords = torch.einsum("bi,bij->bj", cart_coords, inv_lattice_nodes)
    return frac_coords % 1.0


def frac_to_cart_coords(
    frac_coords,
    lengths,
    angles,
    num_atoms,
):
    """From https://github.com/txie-93/cdvae/blob/main/cdvae/common/data_utils.py"""
    lattice = lattice_params_to_matrix_torch(lengths, angles)
    lattice_nodes = torch.repeat_interleave(lattice, num_atoms, dim=0)
    pos = torch.einsum("bi,bij->bj", frac_coords, lattice_nodes)  # cart coords

    return pos


def generate_virtual_nodes(
    cell,  # TODO: add types
    increment: int,
    device: torch.device = torch.device("cpu"),
):
    """_summary_

    Args:
        cell (torch.Tensor): _description_
        device (torch.device): _description_
        increment (int, optional): increment specifies the spacing between virtual nodes in cartesian
        space (units in Angstroms); increment is a hyperparameter. Defaults to 3.
    """

    # get lengths and angles for unit parallelpiped
    a, b, c, alpha, beta, gamma = (
        cell if isinstance(cell, list) else torch.split(cell, 1)
    )

    # obtain fractional spacings from 0 to 1 of the virtual atoms
    ar1 = torch.arange(0, 1, increment / a)
    ar2 = torch.arange(0, 1, increment / b)
    ar3 = torch.arange(0, 1, increment / c)

    # use meshgrid to obtain x,y,z, coordinates for the virtual atoms
    xx, yy, zz = torch.meshgrid([ar1[:], ar2[:], ar3[:]], indexing="ij")
    coords = torch.stack([xx.flatten(), yy.flatten(), zz.flatten()], dim=-1)

    """
    if increment is larger than size of the unit cell, create a minimum
    of one virtual atom at the origin
    """
    if coords.shape[0] == 0:
        coords = np.array([[0, 0, 0]])

    # obtain cartesian coordinates of virtual atoms
    lengths = torch.tensor([[a, b, c]], device=device)
    angles = torch.tensor([[alpha, beta, gamma]], device=device)

    # TODO: fix this calculation
    virtual_pos = frac_to_cart_coords(coords, lengths, angles, len(coords))

    # virtual positions and atomic numbers
    return virtual_pos, torch.tensor([100] * len(coords), device=device)


def generate_virtual_nodes_ase(
    structure, increment: float, device: torch.device = torch.device("cpu")
) -> Tuple[torch.Tensor, torch.Tensor]:
    """
    increment specifies the spacing between virtual nodes in cartesian
    space (units in Angstroms); increment is a hyperparameter.
    obtain the lengths of the sides of the unit cell; s is an ASE atoms
    object, atoms.cell.cellpar() returns l1,l2,3,a1,a2,a3
    """

    l_and_a = structure.cell.cellpar()

    # obtain fractional spacings from 0 to 1 of the virtual atoms
    ar1 = np.arange(0, 1, increment / l_and_a[0])
    ar2 = np.arange(0, 1, increment / l_and_a[1])
    ar3 = np.arange(0, 1, increment / l_and_a[2])

    # use meshgrid to obtain x,y,z, coordinates for the virtual atoms
    xx, yy, zz = np.meshgrid(ar1[:], ar2[:], ar3[:])
    coords = np.stack((xx.flatten(), yy.flatten(), zz.flatten()), axis=-1)

    """
    if increment is larger than size of the unit cell, create a minimum
    of one virtual atom at the origin
    """
    if coords.shape[0] == 0:
        coords = np.array([[0, 0, 0]])

    """
    create a new ASE Atoms object and input fractional coordinates; we
    so this so we can use the method get_positions()
    to obtain the non-fractional coordinates
    """
    temp = Atoms(
        [100] * coords.shape[0],
        scaled_positions=coords,
        cell=l_and_a,
        pbc=[1, 1, 1],
    )

    # set atomic numbers of the virtual atoms to be 100
    atomic_numbers = torch.LongTensor([100] * coords.shape[0])
    return (
        torch.tensor(temp.get_positions(), device=device, dtype=torch.float),
        atomic_numbers,
    )


def calculate_edges_ase(
    all_neighbors: bool,
    r: float,
    n_neighbors: int,
    structure_id: str,
    cell: torch.Tensor,
    pos: torch.Tensor,
):
    # Compute graph using ASE method
    (
        first_idex,
        second_idex,
        rij,
        rij_vec,
        shifts,
    ) = ase.neighborlist.primitive_neighbor_list(
        "ijdDS",
        (True, True, True),
        ase.geometry.complete_cell(cell),
        pos.numpy(),
        cutoff=r,
        self_interaction=True,
        use_scaled_positions=False,
    )

    if not all_neighbors:
        raise NotImplementedError("Only all_neighbors=True is supported for now.")

    # Eliminate true self-edges that don't cross periodic boundaries
    # (https://github.com/mir-group/nequip/blob/main/nequip/data/AtomicData.py)
    bad_edge = first_idex == second_idex
    bad_edge &= np.all(shifts == 0, axis=1)
    keep_edge = ~bad_edge
    first_idex = first_idex[keep_edge]
    second_idex = second_idex[keep_edge]
    rij = rij[keep_edge]
    rij_vec = rij_vec[keep_edge]
    shifts = shifts[keep_edge]

    first_idex = torch.tensor(first_idex).long()
    second_idex = torch.tensor(second_idex).long()
    edge_index = torch.stack([first_idex, second_idex], dim=0)
    edge_weights = torch.tensor(rij).float()
    edge_vec = torch.tensor(rij_vec).float()
    cell_offsets = torch.tensor(shifts).int()

    if not all_neighbors:
        # select minimum distances from full ASE neighborlist
        num_cols = pos.shape[0]
        indices_1d = edge_index[0] * num_cols + edge_index[1]
        out, argmin = scatter_min(edge_weights, indices_1d)
        # remove placeholder values from scatter_min
        empty = argmin == edge_index.shape[1]
        argmin = argmin[~empty]
        out = out[~empty]

        edge_index = edge_index[:, argmin]
        edge_weights = edge_weights[argmin]
        edge_vec = edge_vec[argmin, :]
        cell_offsets = cell_offsets[argmin, :]

        # get closest n neighbors
        if len(edge_weights) > n_neighbors:
            _, topk_indices = torch.topk(
                edge_weights, n_neighbors, largest=False, sorted=False
            )

            # if len(topk_indices) < len(first_idex):
            #     logging.warning(
            #         f"Atoms in structure {structure_id} have more neighbors than n_neighbors. Consider increasing the number to avoid missing neighbors."
            #     )

            # TODO convert back to sparse representation

            first_idex = first_idex[topk_indices]
            second_idex = second_idex[topk_indices]
            edge_index = edge_index[:, topk_indices]
            edge_weights = edge_weights[topk_indices]
            edge_vec = edge_vec[topk_indices]
            cell_offsets = cell_offsets[topk_indices]

    edge_index = torch.stack([first_idex, second_idex], dim=0)

    return edge_index, cell_offsets, edge_weights, edge_vec


def radius_graph_pbc(
    radius: float,
    max_num_neighbors_threshold: int,
    pos: torch.Tensor,
    cell: torch.Tensor,
    n_atoms: torch.Tensor,
    pbc: list[bool] = [True, True, True],
    use_thresh: bool = True,
):
    """
    Calculate the radius graph for a given structure with periodic boundary conditions, including all neighbors for each atom
    From https://github.com/Open-Catalyst-Project/ocp/blob/main/ocpmodels/common/utils.py
    Args:
        radius (float): _description_
        max_num_neighbors_threshold (int): _description_
        pos (torch.Tensor): _description_
        cell (torch.Tensor): _description_
        n_atoms (torch.Tensor): _description_
        pbc (list[bool], optional): _description_. Defaults to [True, True, True].

    Returns:
        _type_: _description_
    """

    device = pos.device
    batch_size = len(n_atoms)

    # position of the atoms
    atom_pos = pos

    # Before computing the pairwise distances between atoms, first create a list of atom indices to compare for the entire batch
    num_atoms_per_image = n_atoms
    num_atoms_per_image_sqr = (num_atoms_per_image**2).long()

    # index offset between images
    index_offset = torch.cumsum(num_atoms_per_image, dim=0) - num_atoms_per_image

    index_offset_expand = torch.repeat_interleave(index_offset, num_atoms_per_image_sqr)
    num_atoms_per_image_expand = torch.repeat_interleave(
        num_atoms_per_image, num_atoms_per_image_sqr
    )

    # Compute a tensor containing sequences of numbers that range from 0 to num_atoms_per_image_sqr for each image
    # that is used to compute indices for the pairs of atoms. This is a very convoluted way to implement
    # the following (but 10x faster since it removes the for loop)
    # for batch_idx in range(batch_size):
    #    batch_count = torch.cat([batch_count, torch.arange(num_atoms_per_image_sqr[batch_idx], device=device)], dim=0)

    num_atom_pairs = torch.sum(num_atoms_per_image_sqr)
    index_sqr_offset = (
        torch.cumsum(num_atoms_per_image_sqr, dim=0) - num_atoms_per_image_sqr
    )
    index_sqr_offset = torch.repeat_interleave(
        index_sqr_offset, num_atoms_per_image_sqr
    )
    atom_count_sqr = torch.arange(num_atom_pairs, device=device) - index_sqr_offset

    # Compute the indices for the pairs of atoms (using division and mod)
    # If the systems get too large this apporach could run into numerical precision issues
    index1 = (
        torch.div(atom_count_sqr, num_atoms_per_image_expand, rounding_mode="floor")
    ) + index_offset_expand
    index2 = (atom_count_sqr % num_atoms_per_image_expand) + index_offset_expand
    # Get the positions for each atom
    pos1 = torch.index_select(atom_pos, 0, index1)
    pos2 = torch.index_select(atom_pos, 0, index2)

    # Calculate required number of unit cells in each direction.
    # Smallest distance between planes separated by a1 is
    # 1 / ||(a2 x a3) / V||_2, since a2 x a3 is the area of the plane.
    # Note that the unit cell volume V = a1 * (a2 x a3) and that
    # (a2 x a3) / V is also the reciprocal primitive vector
    # (crystallographer's definition).

    cross_a2a3 = torch.cross(cell[:, 1], cell[:, 2], dim=-1)
    cell_vol = torch.sum(cell[:, 0] * cross_a2a3, dim=-1, keepdim=True)

    if pbc[0]:
        inv_min_dist_a1 = torch.norm(cross_a2a3 / cell_vol, p=2, dim=-1)
        rep_a1 = torch.ceil(radius * inv_min_dist_a1)
    else:
        rep_a1 = cell.new_zeros(1)

    if pbc[1]:
        cross_a3a1 = torch.cross(cell[:, 2], cell[:, 0], dim=-1)
        inv_min_dist_a2 = torch.norm(cross_a3a1 / cell_vol, p=2, dim=-1)
        rep_a2 = torch.ceil(radius * inv_min_dist_a2)
    else:
        rep_a2 = cell.new_zeros(1)

    if pbc[2]:
        cross_a1a2 = torch.cross(cell[:, 0], cell[:, 1], dim=-1)
        inv_min_dist_a3 = torch.norm(cross_a1a2 / cell_vol, p=2, dim=-1)
        rep_a3 = torch.ceil(radius * inv_min_dist_a3)
    else:
        rep_a3 = cell.new_zeros(1)

    # Take the max over all images for uniformity. This is essentially padding.
    # Note that this can significantly increase the number of computed distances
    # if the required repetitions are very different between images
    # (which they usually are). Changing this to sparse (scatter) operations
    # might be worth the effort if this function becomes a bottleneck.
    max_rep = [rep_a1.max(), rep_a2.max(), rep_a3.max()]

    # Tensor of unit cells
    cells_per_dim = [
        torch.arange(-rep, rep + 1, device=device, dtype=torch.float) for rep in max_rep
    ]
    unit_cell = torch.cartesian_prod(*cells_per_dim)
    num_cells = len(unit_cell)
    unit_cell_per_atom = unit_cell.view(1, num_cells, 3).repeat(len(index2), 1, 1)
    unit_cell = torch.transpose(unit_cell, 0, 1)
    unit_cell_batch = unit_cell.view(1, 3, num_cells).expand(batch_size, -1, -1)

    # Compute the x, y, z positional offsets for each cell in each image
    data_cell = torch.transpose(cell, 1, 2)
    pbc_offsets = torch.bmm(data_cell, unit_cell_batch)
    pbc_offsets_per_atom = torch.repeat_interleave(
        pbc_offsets, num_atoms_per_image_sqr, dim=0
    )

    # Expand the positions and indices for the 9 cells
    pos1 = pos1.view(-1, 3, 1).expand(-1, -1, num_cells)
    pos2 = pos2.view(-1, 3, 1).expand(-1, -1, num_cells)
    index1 = index1.view(-1, 1).repeat(1, num_cells).view(-1)
    index2 = index2.view(-1, 1).repeat(1, num_cells).view(-1)
    # Add the PBC offsets for the second atom
    pos2 = pos2 + pbc_offsets_per_atom

    # Compute the squared distance between atoms
    atom_distance_sqr = torch.sum((pos1 - pos2) ** 2, dim=1)
    atom_distance_sqr = atom_distance_sqr.view(-1)

    # Remove pairs that are too far apart
    mask_within_radius = torch.le(atom_distance_sqr, radius * radius)
    # Remove pairs with the same atoms (distance = 0.0)
    mask_not_same = torch.gt(atom_distance_sqr, 0.0001)
    mask = torch.logical_and(mask_within_radius, mask_not_same)
    index1 = torch.masked_select(index1, mask)
    index2 = torch.masked_select(index2, mask)
    unit_cell = torch.masked_select(
        unit_cell_per_atom.view(-1, 3), mask.view(-1, 1).expand(-1, 3)
    )
    unit_cell = unit_cell.view(-1, 3)
    atom_distance_sqr = torch.masked_select(atom_distance_sqr, mask)

    if use_thresh:
        mask_num_neighbors, num_neighbors_image = get_max_neighbors_mask(
            natoms=n_atoms,
            index=index1,
            atom_distance=atom_distance_sqr,
            max_num_neighbors_threshold=max_num_neighbors_threshold,
        )

        if not torch.all(mask_num_neighbors):
            # Mask out the atoms to ensure each atom has at most max_num_neighbors_threshold neighbors
            index1 = torch.masked_select(index1, mask_num_neighbors)
            index2 = torch.masked_select(index2, mask_num_neighbors)
            unit_cell = torch.masked_select(
                unit_cell.view(-1, 3), mask_num_neighbors.view(-1, 1).expand(-1, 3)
            )
            unit_cell = unit_cell.view(-1, 3)
    else:
        num_neighbors_image = None

    edge_index = torch.stack((index2, index1))

    return edge_index, unit_cell, num_neighbors_image


def get_max_neighbors_mask(natoms, index, atom_distance, max_num_neighbors_threshold):
    """
    From https://github.com/Open-Catalyst-Project/ocp/blob/main/ocpmodels/common/utils.py
    Give a mask that filters out edges so that each atom has at most
    `max_num_neighbors_threshold` neighbors.
    Assumes that `index` is sorted.
    """
    device = natoms.device
    num_atoms = natoms.sum()

    # sort index
    index = index.sort()[0]

    # Get number of neighbors
    # segment_coo assumes sorted index
    ones = index.new_ones(1).expand_as(index)
    num_neighbors = segment_coo(ones, index, dim_size=num_atoms)
    max_num_neighbors = num_neighbors.max()
    num_neighbors_thresholded = num_neighbors.clamp(max=max_num_neighbors_threshold)

    # Get number of (thresholded) neighbors per image
    image_indptr = torch.zeros(natoms.shape[0] + 1, device=device, dtype=torch.long)
    image_indptr[1:] = torch.cumsum(natoms, dim=0)
    num_neighbors_image = segment_csr(num_neighbors_thresholded, image_indptr)

    # If max_num_neighbors is below the threshold, return early
    if (
        max_num_neighbors <= max_num_neighbors_threshold
        or max_num_neighbors_threshold <= 0
    ):
        mask_num_neighbors = torch.tensor([True], dtype=bool, device=device).expand_as(
            index
        )
        return mask_num_neighbors, num_neighbors_image

    # Create a tensor of size [num_atoms, max_num_neighbors] to sort the distances of the neighbors.
    # Fill with infinity so we can easily remove unused distances later.
    distance_sort = torch.full([num_atoms * max_num_neighbors], np.inf, device=device)

    # Create an index map to map distances from atom_distance to distance_sort
    # index_sort_map assumes index to be sorted
    index_neighbor_offset = torch.cumsum(num_neighbors, dim=0) - num_neighbors
    index_neighbor_offset_expand = torch.repeat_interleave(
        index_neighbor_offset, num_neighbors
    )
    index_sort_map = (
        index * max_num_neighbors
        + torch.arange(len(index), device=device)
        - index_neighbor_offset_expand
    )
    distance_sort.index_copy_(0, index_sort_map, atom_distance)
    distance_sort = distance_sort.view(num_atoms, max_num_neighbors)

    # Sort neighboring atoms based on distance
    distance_sort, index_sort = torch.sort(distance_sort, dim=1)
    # Select the max_num_neighbors_threshold neighbors that are closest
    distance_sort = distance_sort[:, :max_num_neighbors_threshold]
    index_sort = index_sort[:, :max_num_neighbors_threshold]

    # Offset index_sort so that it indexes into index
    index_sort = index_sort + index_neighbor_offset.view(-1, 1).expand(
        -1, max_num_neighbors_threshold
    )
    # Remove "unused pairs" with infinite distances
    mask_finite = torch.isfinite(distance_sort)
    index_sort = torch.masked_select(index_sort, mask_finite)

    # At this point index_sort contains the index into index of the
    # closest max_num_neighbors_threshold neighbors per atom
    # Create a mask to remove all pairs not in index_sort
    mask_num_neighbors = torch.zeros(len(index), device=device, dtype=bool)
    mask_num_neighbors.index_fill_(0, index_sort, True)

    return mask_num_neighbors, num_neighbors_image


def compute_neighbors(data: CustomData, edge_index):
    # Get number of neighbors
    # segment_coo assumes sorted index
    ones = edge_index[1].new_ones(1).expand_as(edge_index[1])

    num_neighbors = segment_coo(ones, edge_index[1], dim_size=data.n_atoms.sum())

    # Get number of neighbors per image
    image_indptr = torch.zeros(
        data.n_atoms.shape[0] + 1, device=data.pos.device, dtype=torch.long
    )

    image_indptr[1:] = torch.cumsum(data.n_atoms, dim=0)
    neighbors = segment_csr(num_neighbors, image_indptr)
    return neighbors


def get_pbc_distances(
    pos,
    edge_index,
    cell,
    cell_offsets,
    neighbors,
    return_offsets=False,
    return_distance_vec=False,
):
    """From https://github.com/Open-Catalyst-Project/ocp/blob/main/ocpmodels/common/utils.py

    Args:
        pos (_type_): _description_
        edge_index (_type_): _description_
        cell (_type_): _description_
        cell_offsets (_type_): _description_
        neighbors (_type_): _description_
        return_offsets (bool, optional): _description_. Defaults to False.
        return_distance_vec (bool, optional): _description_. Defaults to False.

    Returns:
        _type_: _description_
    """
    row, col = edge_index

    # this is r_ij or edge_vec
    distance_vectors = pos[row] - pos[col]

    # correct for pbc
    neighbors = neighbors.to(cell.device)
    cell = torch.repeat_interleave(cell, neighbors, dim=0)
    offsets = cell_offsets.float().view(-1, 1, 3).bmm(cell.float()).view(-1, 3)
    distance_vectors += offsets

    # compute distances
    distances = distance_vectors.norm(dim=-1)

    # redundancy: remove zero distances
    nonzero_idx = torch.arange(len(distances), device=distances.device)[distances != 0]
    edge_index = edge_index[:, nonzero_idx]
    distances = distances[nonzero_idx]

    out = {
        "edge_index": edge_index,
        "distances": distances,
    }

    if return_distance_vec:
        out["distance_vec"] = distance_vectors[nonzero_idx]

    if return_offsets:
        out["offsets"] = offsets[nonzero_idx]

    return out


=======
>>>>>>> 3e9a0587
def triplets(edge_index, cell_offsets, num_nodes):
    """
    Taken from the DimeNet implementation on OCP
    """

    row, col = edge_index  # j->i

    value = torch.arange(row.size(0), device=row.device)
    adj_t = SparseTensor(
        row=col, col=row, value=value, sparse_sizes=(num_nodes, num_nodes)
    )
    adj_t_row = adj_t[row]
    num_triplets = adj_t_row.set_value(None).sum(dim=1).to(torch.long)

    # Node indices (k->j->i) for triplets.
    idx_i = col.repeat_interleave(num_triplets)
    idx_j = row.repeat_interleave(num_triplets)
    idx_k = adj_t_row.storage.col()

    # Edge indices (k->j, j->i) for triplets.
    idx_kj = adj_t_row.storage.value()
    idx_ji = adj_t_row.storage.row()

    # Remove self-loop triplets d->b->d
    # Check atom as well as cell offset
    cell_offset_kji = cell_offsets[idx_kj] + cell_offsets[idx_ji]
    mask = (idx_i != idx_k) | torch.any(cell_offset_kji != 0, dim=-1).to(
        device=idx_i.device
    )

    idx_i, idx_j, idx_k = idx_i[mask], idx_j[mask], idx_k[mask]
    idx_kj, idx_ji = idx_kj[mask], idx_ji[mask]

    return idx_i, idx_j, idx_k, idx_kj, idx_ji


def compute_bond_angles(
    pos: torch.Tensor, offsets: torch.Tensor, edge_index: torch.Tensor, num_nodes: int
) -> torch.Tensor:
    """
    Compute angle between bonds to compute node embeddings for L(g)
    Taken from the DimeNet implementation on OCP
    """

    # Calculate triplets
    idx_i, idx_j, idx_k, idx_kj, idx_ji = triplets(
        edge_index, offsets.to(device=edge_index.device), num_nodes
    )

    # Calculate angles.
    pos_i = pos[idx_i]
    pos_j = pos[idx_j]

    offsets = offsets.to(pos.device)

    pos_ji, pos_kj = (
        pos[idx_j] - pos_i + offsets[idx_ji],
        pos[idx_k] - pos_j + offsets[idx_kj],
    )

    a = (pos_ji * pos_kj).sum(dim=-1)
    b = torch.cross(pos_ji, pos_kj).norm(dim=-1)

    angle = torch.atan2(b, a)

<<<<<<< HEAD
    return angle, idx_kj, idx_ji


def ragged_range(sizes):
    """Multiple concatenated ranges.

    Examples
    --------
        sizes = [1 4 2 3]
        Return: [0  0 1 2 3  0 1  0 1 2]
    """
    assert sizes.dim() == 1
    if sizes.sum() == 0:
        return sizes.new_empty(0)

    # Remove 0 sizes
    sizes_nonzero = sizes > 0
    if not torch.all(sizes_nonzero):
        sizes = torch.masked_select(sizes, sizes_nonzero)

    # Initialize indexing array with ones as we need to setup incremental indexing
    # within each group when cumulatively summed at the final stage.
    id_steps = torch.ones(sizes.sum(), dtype=torch.long, device=sizes.device)
    id_steps[0] = 0
    insert_index = sizes[:-1].cumsum(0)
    insert_val = (1 - sizes)[:-1]

    # Assign index-offsetting values
    id_steps[insert_index] = insert_val

    # Finally index into input array for the group repeated o/p
    res = id_steps.cumsum(0)
    return res


def repeat_blocks(
    sizes,
    repeats,
    continuous_indexing=True,
    start_idx=0,
    block_inc=0,
    repeat_inc=0,
):
    """Repeat blocks of indices.
    Adapted from https://stackoverflow.com/questions/51154989/numpy-vectorized-function-to-repeat-blocks-of-consecutive-elements

    continuous_indexing: Whether to keep increasing the index after each block
    start_idx: Starting index
    block_inc: Number to increment by after each block,
               either global or per block. Shape: len(sizes) - 1
    repeat_inc: Number to increment by after each repetition,
                either global or per block

    Examples
    --------
        sizes = [1,3,2] ; repeats = [3,2,3] ; continuous_indexing = False
        Return: [0 0 0  0 1 2 0 1 2  0 1 0 1 0 1]
        sizes = [1,3,2] ; repeats = [3,2,3] ; continuous_indexing = True
        Return: [0 0 0  1 2 3 1 2 3  4 5 4 5 4 5]
        sizes = [1,3,2] ; repeats = [3,2,3] ; continuous_indexing = True ;
        repeat_inc = 4
        Return: [0 4 8  1 2 3 5 6 7  4 5 8 9 12 13]
        sizes = [1,3,2] ; repeats = [3,2,3] ; continuous_indexing = True ;
        start_idx = 5
        Return: [5 5 5  6 7 8 6 7 8  9 10 9 10 9 10]
        sizes = [1,3,2] ; repeats = [3,2,3] ; continuous_indexing = True ;
        block_inc = 1
        Return: [0 0 0  2 3 4 2 3 4  6 7 6 7 6 7]
        sizes = [0,3,2] ; repeats = [3,2,3] ; continuous_indexing = True
        Return: [0 1 2 0 1 2  3 4 3 4 3 4]
        sizes = [2,3,2] ; repeats = [2,0,2] ; continuous_indexing = True
        Return: [0 1 0 1  5 6 5 6]
    """
    assert sizes.dim() == 1
    assert all(sizes >= 0)

    # Remove 0 sizes
    sizes_nonzero = sizes > 0
    if not torch.all(sizes_nonzero):
        assert block_inc == 0  # Implementing this is not worth the effort
        sizes = torch.masked_select(sizes, sizes_nonzero)
        if isinstance(repeats, torch.Tensor):
            repeats = torch.masked_select(repeats, sizes_nonzero)
        if isinstance(repeat_inc, torch.Tensor):
            repeat_inc = torch.masked_select(repeat_inc, sizes_nonzero)

    if isinstance(repeats, torch.Tensor):
        assert all(repeats >= 0)
        insert_dummy = repeats[0] == 0
        if insert_dummy:
            one = sizes.new_ones(1)
            zero = sizes.new_zeros(1)
            sizes = torch.cat((one, sizes))
            repeats = torch.cat((one, repeats))
            if isinstance(block_inc, torch.Tensor):
                block_inc = torch.cat((zero, block_inc))
            if isinstance(repeat_inc, torch.Tensor):
                repeat_inc = torch.cat((zero, repeat_inc))
    else:
        assert repeats >= 0
        insert_dummy = False

    # Get repeats for each group using group lengths/sizes
    r1 = torch.repeat_interleave(torch.arange(len(sizes), device=sizes.device), repeats)

    # Get total size of output array, as needed to initialize output indexing array
    N = (sizes * repeats).sum()

    # Initialize indexing array with ones as we need to setup incremental indexing
    # within each group when cumulatively summed at the final stage.
    # Two steps here:
    # 1. Within each group, we have multiple sequences, so setup the offsetting
    # at each sequence lengths by the seq. lengths preceding those.
    id_ar = torch.ones(N, dtype=torch.long, device=sizes.device)
    id_ar[0] = 0
    insert_index = sizes[r1[:-1]].cumsum(0)
    insert_val = (1 - sizes)[r1[:-1]]

    if isinstance(repeats, torch.Tensor) and torch.any(repeats == 0):
        diffs = r1[1:] - r1[:-1]
        indptr = torch.cat((sizes.new_zeros(1), diffs.cumsum(0)))
        if continuous_indexing:
            # If a group was skipped (repeats=0) we need to add its size
            insert_val += segment_csr(sizes[: r1[-1]], indptr, reduce="sum")

        # Add block increments
        if isinstance(block_inc, torch.Tensor):
            insert_val += segment_csr(block_inc[: r1[-1]], indptr, reduce="sum")
        else:
            insert_val += block_inc * (indptr[1:] - indptr[:-1])
            if insert_dummy:
                insert_val[0] -= block_inc
    else:
        idx = r1[1:] != r1[:-1]
        if continuous_indexing:
            # 2. For each group, make sure the indexing starts from the next group's
            # first element. So, simply assign 1s there.
            insert_val[idx] = 1

        # Add block increments
        insert_val[idx] += block_inc

    # Add repeat_inc within each group
    if isinstance(repeat_inc, torch.Tensor):
        insert_val += repeat_inc[r1[:-1]]
        if isinstance(repeats, torch.Tensor):
            repeat_inc_inner = repeat_inc[repeats > 0][:-1]
        else:
            repeat_inc_inner = repeat_inc[:-1]
    else:
        insert_val += repeat_inc
        repeat_inc_inner = repeat_inc

    # Subtract the increments between groups
    if isinstance(repeats, torch.Tensor):
        repeats_inner = repeats[repeats > 0][:-1]
    else:
        repeats_inner = repeats
    insert_val[r1[1:] != r1[:-1]] -= repeat_inc_inner * repeats_inner

    # Assign index-offsetting values
    id_ar[insert_index] = insert_val

    if insert_dummy:
        id_ar = id_ar[1:]
        if continuous_indexing:
            id_ar[0] -= 1

    # Set start index now, in case of insertion due to leading repeats=0
    id_ar[0] += start_idx

    # Finally index into input array for the group repeated o/p
    res = id_ar.cumsum(0)
    return res


def masked_select_sparsetensor_flat(src, mask):
    row, col, value = src.coo()
    row = row[mask]
    col = col[mask]
    value = value[mask]
    return SparseTensor(row=row, col=col, value=value, sparse_sizes=src.sparse_sizes())


def calculate_interatomic_vectors(R, id_s, id_t, offsets_st):
    """
    Calculate the vectors connecting the given atom pairs,
    considering offsets from periodic boundary conditions (PBC).

    Arguments
    ---------
        R: Tensor, shape = (nAtoms, 3)
            Atom positions.
        id_s: Tensor, shape = (nEdges,)
            Indices of the source atom of the edges.
        id_t: Tensor, shape = (nEdges,)
            Indices of the target atom of the edges.
        offsets_st: Tensor, shape = (nEdges,)
            PBC offsets of the edges.
            Subtract this from the correct direction.

    Returns
    -------
        (D_st, V_st): tuple
            D_st: Tensor, shape = (nEdges,)
                Distance from atom t to s.
            V_st: Tensor, shape = (nEdges,)
                Unit direction from atom t to s.
    """
    Rs = R[id_s]
    Rt = R[id_t]
    # ReLU prevents negative numbers in sqrt
    if offsets_st is None:
        V_st = Rt - Rs  # s -> t
    else:
        V_st = Rt - Rs + offsets_st  # s -> t
    D_st = torch.sqrt(torch.sum(V_st**2, dim=1))
    V_st = V_st / D_st[..., None]
    return D_st, V_st


def inner_product_clamped(x, y):
    """
    Calculate the inner product between the given normalized vectors,
    giving a result between -1 and 1.
    """
    return torch.sum(x * y, dim=-1).clamp(min=-1, max=1)


def get_angle(R_ac, R_ab):
    """Calculate angles between atoms c -> a <- b.

    Arguments
    ---------
        R_ac: Tensor, shape = (N, 3)
            Vector from atom a to c.
        R_ab: Tensor, shape = (N, 3)
            Vector from atom a to b.

    Returns
    -------
        angle_cab: Tensor, shape = (N,)
            Angle between atoms c <- a -> b.
    """
    # cos(alpha) = (u * v) / (|u|*|v|)
    x = torch.sum(R_ac * R_ab, dim=-1)  # shape = (N,)
    # sin(alpha) = |u x v| / (|u|*|v|)
    y = torch.cross(R_ac, R_ab, dim=-1).norm(dim=-1)  # shape = (N,)
    y = y.clamp(min=1e-9)  # Avoid NaN gradient for y = (0,0,0)

    angle = torch.atan2(y, x)
    return angle


def vector_rejection(R_ab, P_n):
    """
    Project the vector R_ab onto a plane with normal vector P_n.

    Arguments
    ---------
        R_ab: Tensor, shape = (N, 3)
            Vector from atom a to b.
        P_n: Tensor, shape = (N, 3)
            Normal vector of a plane onto which to project R_ab.

    Returns
    -------
        R_ab_proj: Tensor, shape = (N, 3)
            Projected vector (orthogonal to P_n).
    """
    a_x_b = torch.sum(R_ab * P_n, dim=-1)
    b_x_b = torch.sum(P_n * P_n, dim=-1)
    return R_ab - (a_x_b / b_x_b)[:, None] * P_n


def get_projected_angle(R_ab, P_n, eps=1e-4):
    """
    Project the vector R_ab onto a plane with normal vector P_n,
    then calculate the angle w.r.t. the (x [cross] P_n),
    or (y [cross] P_n) if the former would be ill-defined/numerically unstable.

    Arguments
    ---------
        R_ab: Tensor, shape = (N, 3)
            Vector from atom a to b.
        P_n: Tensor, shape = (N, 3)
            Normal vector of a plane onto which to project R_ab.
        eps: float
            Norm of projection below which to use the y-axis instead of x.

    Returns
    -------
        angle_ab: Tensor, shape = (N)
            Angle on plane w.r.t. x- or y-axis.
    """
    R_ab_proj = torch.cross(R_ab, P_n, dim=-1)

    # Obtain axis defining the angle=0
    x = P_n.new_tensor([[1, 0, 0]]).expand_as(P_n)
    zero_angle = torch.cross(x, P_n, dim=-1)

    use_y = torch.norm(zero_angle, dim=-1) < eps
    P_n_y = P_n[use_y]
    y = P_n_y.new_tensor([[0, 1, 0]]).expand_as(P_n_y)
    y_cross = torch.cross(y, P_n_y, dim=-1)
    zero_angle[use_y] = y_cross

    angle = get_angle(zero_angle, R_ab_proj)

    # Flip sign of angle if necessary to obtain clock-wise angles
    cross = torch.cross(zero_angle, R_ab_proj, dim=-1)
    flip_sign = torch.sum(cross * P_n, dim=-1) < 0
    angle[flip_sign] = -angle[flip_sign]

    return angle


def mask_neighbors(neighbors, edge_mask):
    neighbors_old_indptr = torch.cat([neighbors.new_zeros(1), neighbors])
    neighbors_old_indptr = torch.cumsum(neighbors_old_indptr, dim=0)
    neighbors = segment_csr(edge_mask.long(), neighbors_old_indptr)
    return neighbors


def get_neighbor_order(num_atoms, index, atom_distance):
    """
    Give a mask that filters out edges so that each atom has at most
    `max_num_neighbors_threshold` neighbors.
    """
    device = index.device

    # Get sorted index and inverse sorting
    # Necessary for index_sort_map
    index_sorted, index_order = torch.sort(index)
    index_order_inverse = torch.argsort(index_order)

    # Get number of neighbors
    ones = index_sorted.new_ones(1).expand_as(index_sorted)
    num_neighbors = segment_coo(ones, index_sorted, dim_size=num_atoms)
    max_num_neighbors = num_neighbors.max()

    # Create a tensor of size [num_atoms, max_num_neighbors] to sort the distances of the neighbors.
    # Fill with infinity so we can easily remove unused distances later.
    distance_sort = torch.full([num_atoms * max_num_neighbors], np.inf, device=device)

    # Create an index map to map distances from atom_distance to distance_sort
    index_neighbor_offset = torch.cumsum(num_neighbors, dim=0) - num_neighbors
    index_neighbor_offset_expand = torch.repeat_interleave(
        index_neighbor_offset, num_neighbors
    )
    index_sort_map = (
        index_sorted * max_num_neighbors
        + torch.arange(len(index_sorted), device=device)
        - index_neighbor_offset_expand
    )
    distance_sort.index_copy_(0, index_sort_map, atom_distance)
    distance_sort = distance_sort.view(num_atoms, max_num_neighbors)

    # Sort neighboring atoms based on distance
    distance_sort, index_sort = torch.sort(distance_sort, dim=1)

    # Offset index_sort so that it indexes into index_sorted
    index_sort = index_sort + index_neighbor_offset.view(-1, 1).expand(
        -1, max_num_neighbors
    )
    # Remove "unused pairs" with infinite distances
    mask_finite = torch.isfinite(distance_sort)
    index_sort = torch.masked_select(index_sort, mask_finite)

    # Create indices specifying the order in index_sort
    order_peratom = torch.arange(max_num_neighbors, device=device)[None, :].expand_as(
        mask_finite
    )
    order_peratom = torch.masked_select(order_peratom, mask_finite)

    # Re-index to obtain order value of each neighbor in index_sorted
    order = torch.zeros(len(index), device=device, dtype=torch.long)
    order[index_sort] = order_peratom

    return order[index_order_inverse]


def get_inner_idx(idx, dim_size):
    """
    Assign an inner index to each element (neighbor) with the same index.
    For example, with idx=[0 0 0 1 1 1 1 2 2] this returns [0 1 2 0 1 2 3 0 1].
    These indices allow reshape neighbor indices into a dense matrix.
    idx has to be sorted for this to work.
    """
    ones = idx.new_ones(1).expand_as(idx)
    num_neighbors = segment_coo(ones, idx, dim_size=dim_size)
    inner_idx = ragged_range(num_neighbors)
    return inner_idx


def get_edge_id(edge_idx, cell_offsets, num_atoms):
    cell_basis = cell_offsets.max() - cell_offsets.min() + 1
    cell_id = (
        (cell_offsets * cell_offsets.new_tensor([[1, cell_basis, cell_basis**2]]))
        .sum(-1)
        .long()
    )
    edge_id = edge_idx[0] + edge_idx[1] * num_atoms + cell_id * num_atoms**2
    return edge_id


def get_triplets(graph, num_atoms):
    """
    Get all input edges b->a for each output edge c->a.
    It is possible that b=c, as long as the edges are distinct
    (i.e. atoms b and c stem from different unit cells).

    Arguments
    ---------
    graph: dict of torch.Tensor
        Contains the graph's edge_index.
    num_atoms: int
        Total number of atoms.

    Returns
    -------
    Dictionary containing the entries:
        in: torch.Tensor, shape (num_triplets,)
            Indices of input edge b->a of each triplet b->a<-c
        out: torch.Tensor, shape (num_triplets,)
            Indices of output edge c->a of each triplet b->a<-c
        out_agg: torch.Tensor, shape (num_triplets,)
            Indices enumerating the intermediate edges of each output edge.
            Used for creating a padded matrix and aggregating via matmul.
    """
    idx_s, idx_t = graph["edge_index"]  # c->a (source=c, target=a)
    num_edges = idx_s.size(0)

    value = torch.arange(num_edges, device=idx_s.device, dtype=idx_s.dtype)
    # Possibly contains multiple copies of the same edge (for periodic interactions)
    adj = SparseTensor(
        row=idx_t,
        col=idx_s,
        value=value,
        sparse_sizes=(num_atoms, num_atoms),
    )
    adj_edges = adj[idx_t]

    # Edge indices (b->a, c->a) for triplets.
    idx = {}
    idx["in"] = adj_edges.storage.value()
    idx["out"] = adj_edges.storage.row()

    # Remove self-loop triplets
    # Compare edge indices, not atom indices to correctly handle periodic interactions
    mask = idx["in"] != idx["out"]
    idx["in"] = idx["in"][mask]
    idx["out"] = idx["out"][mask]

    # idx['out'] has to be sorted for this
    idx["out_agg"] = get_inner_idx(idx["out"], dim_size=num_edges)

    return idx


def get_mixed_triplets(
    graph_in,
    graph_out,
    num_atoms,
    to_outedge=False,
    return_adj=False,
    return_agg_idx=False,
):
    """
    Get all output edges (ingoing or outgoing) for each incoming edge.
    It is possible that in atom=out atom, as long as the edges are distinct
    (i.e. they stem from different unit cells). In edges and out edges stem
    from separate graphs (hence "mixed") with shared atoms.

    Arguments
    ---------
    graph_in: dict of torch.Tensor
        Contains the input graph's edge_index and cell_offset.
    graph_out: dict of torch.Tensor
        Contains the output graph's edge_index and cell_offset.
        Input and output graphs use the same atoms, but different edges.
    num_atoms: int
        Total number of atoms.
    to_outedge: bool
        Whether to map the output to the atom's outgoing edges a->c
        instead of the ingoing edges c->a.
    return_adj: bool
        Whether to output the adjacency (incidence) matrix between output
        edges and atoms adj_edges.
    return_agg_idx: bool
        Whether to output the indices enumerating the intermediate edges
        of each output edge.

    Returns
    -------
    Dictionary containing the entries:
        in: torch.Tensor, shape (num_triplets,)
            Indices of input edges
        out: torch.Tensor, shape (num_triplets,)
            Indices of output edges
        adj_edges: SparseTensor, shape (num_edges, num_atoms)
            Adjacency (incidence) matrix between output edges and atoms,
            with values specifying the input edges.
            Only returned if return_adj is True.
        out_agg: torch.Tensor, shape (num_triplets,)
            Indices enumerating the intermediate edges of each output edge.
            Used for creating a padded matrix and aggregating via matmul.
            Only returned if return_agg_idx is True.
    """
    idx_out_s, idx_out_t = graph_out["edge_index"]
    # c->a (source=c, target=a)
    idx_in_s, idx_in_t = graph_in["edge_index"]
    num_edges = idx_out_s.size(0)

    value_in = torch.arange(
        idx_in_s.size(0), device=idx_in_s.device, dtype=idx_in_s.dtype
    )
    # This exploits that SparseTensor can have multiple copies of the same edge!
    adj_in = SparseTensor(
        row=idx_in_t,
        col=idx_in_s,
        value=value_in,
        sparse_sizes=(num_atoms, num_atoms),
    )
    if to_outedge:
        adj_edges = adj_in[idx_out_s]
    else:
        adj_edges = adj_in[idx_out_t]

    # Edge indices (b->a, c->a) for triplets.
    idx_in = adj_edges.storage.value()
    idx_out = adj_edges.storage.row()

    # Remove self-loop triplets c->a<-c or c<-a<-c
    # Check atom as well as cell offset
    if to_outedge:
        idx_atom_in = idx_in_s[idx_in]
        idx_atom_out = idx_out_t[idx_out]
        cell_offsets_sum = (
            graph_out["cell_offset"][idx_out] + graph_in["cell_offset"][idx_in]
        )
    else:
        idx_atom_in = idx_in_s[idx_in]
        idx_atom_out = idx_out_s[idx_out]
        cell_offsets_sum = (
            graph_out["cell_offset"][idx_out] - graph_in["cell_offset"][idx_in]
        )
    mask = (idx_atom_in != idx_atom_out) | torch.any(cell_offsets_sum != 0, dim=-1)

    idx = {}
    if return_adj:
        idx["adj_edges"] = masked_select_sparsetensor_flat(adj_edges, mask)
        idx["in"] = idx["adj_edges"].storage.value().clone()
        idx["out"] = idx["adj_edges"].storage.row()
    else:
        idx["in"] = idx_in[mask]
        idx["out"] = idx_out[mask]

    if return_agg_idx:
        # idx['out'] has to be sorted
        idx["out_agg"] = get_inner_idx(idx["out"], dim_size=num_edges)

    return idx


def get_quadruplets(
    main_graph,
    qint_graph,
    num_atoms,
):
    """
    Get all d->b for each edge c->a and connection b->a
    Careful about periodic images!
    Separate interaction cutoff not supported.

    Arguments
    ---------
    main_graph: dict of torch.Tensor
        Contains the main graph's edge_index and cell_offset.
        The main graph defines which edges are embedded.
    qint_graph: dict of torch.Tensor
        Contains the quadruplet interaction graph's edge_index and
        cell_offset. main_graph and qint_graph use the same atoms,
        but different edges.
    num_atoms: int
        Total number of atoms.

    Returns
    -------
    Dictionary containing the entries:
        triplet_in['in']: torch.Tensor, shape (nTriplets,)
            Indices of input edge d->b in triplet d->b->a.
        triplet_in['out']: torch.Tensor, shape (nTriplets,)
            Interaction indices of output edge b->a in triplet d->b->a.
        triplet_out['in']: torch.Tensor, shape (nTriplets,)
            Interaction indices of input edge b->a in triplet c->a<-b.
        triplet_out['out']: torch.Tensor, shape (nTriplets,)
            Indices of output edge c->a in triplet c->a<-b.
        out: torch.Tensor, shape (nQuadruplets,)
            Indices of output edge c->a in quadruplet
        trip_in_to_quad: torch.Tensor, shape (nQuadruplets,)
            Indices to map from input triplet d->b->a
            to quadruplet d->b->a<-c.
        trip_out_to_quad: torch.Tensor, shape (nQuadruplets,)
            Indices to map from output triplet c->a<-b
            to quadruplet d->b->a<-c.
        out_agg: torch.Tensor, shape (num_triplets,)
            Indices enumerating the intermediate edges of each output edge.
            Used for creating a padded matrix and aggregating via matmul.
    """
    idx_s, _ = main_graph["edge_index"]
    idx_qint_s, _ = qint_graph["edge_index"]
    # c->a (source=c, target=a)
    num_edges = idx_s.size(0)
    idx = {}

    idx["triplet_in"] = get_mixed_triplets(
        main_graph,
        qint_graph,
        num_atoms,
        to_outedge=True,
        return_adj=True,
    )
    # Input triplets d->b->a

    idx["triplet_out"] = get_mixed_triplets(
        qint_graph,
        main_graph,
        num_atoms,
        to_outedge=False,
    )
    # Output triplets c->a<-b

    # ---------------- Quadruplets -----------------
    # Repeat indices by counting the number of input triplets per
    # intermediate edge ba. segment_coo assumes sorted idx['triplet_in']['out']
    ones = idx["triplet_in"]["out"].new_ones(1).expand_as(idx["triplet_in"]["out"])
    num_trip_in_per_inter = segment_coo(
        ones, idx["triplet_in"]["out"], dim_size=idx_qint_s.size(0)
    )

    num_trip_out_per_inter = num_trip_in_per_inter[idx["triplet_out"]["in"]]
    idx["out"] = torch.repeat_interleave(
        idx["triplet_out"]["out"], num_trip_out_per_inter
    )
    idx_inter = torch.repeat_interleave(
        idx["triplet_out"]["in"], num_trip_out_per_inter
    )
    idx["trip_out_to_quad"] = torch.repeat_interleave(
        torch.arange(
            len(idx["triplet_out"]["out"]),
            device=idx_s.device,
            dtype=idx_s.dtype,
        ),
        num_trip_out_per_inter,
    )

    # Generate input indices by using the adjacency
    # matrix idx['triplet_in']['adj_edges']
    idx["triplet_in"]["adj_edges"].set_value_(
        torch.arange(
            len(idx["triplet_in"]["in"]),
            device=idx_s.device,
            dtype=idx_s.dtype,
        ),
        layout="coo",
    )
    adj_trip_in_per_trip_out = idx["triplet_in"]["adj_edges"][idx["triplet_out"]["in"]]
    # Rows in adj_trip_in_per_trip_out are intermediate edges ba
    idx["trip_in_to_quad"] = adj_trip_in_per_trip_out.storage.value()
    idx_in = idx["triplet_in"]["in"][idx["trip_in_to_quad"]]

    # Remove quadruplets with c == d
    # Triplets should already ensure that a != d and b != c
    # Compare atom indices and cell offsets
    idx_atom_c = idx_s[idx["out"]]
    idx_atom_d = idx_s[idx_in]

    cell_offset_cd = (
        main_graph["cell_offset"][idx_in]
        + qint_graph["cell_offset"][idx_inter]
        - main_graph["cell_offset"][idx["out"]]
    )
    mask_cd = (idx_atom_c != idx_atom_d) | torch.any(cell_offset_cd != 0, dim=-1)

    idx["out"] = idx["out"][mask_cd]
    idx["trip_out_to_quad"] = idx["trip_out_to_quad"][mask_cd]
    idx["trip_in_to_quad"] = idx["trip_in_to_quad"][mask_cd]

    # idx['out'] has to be sorted for this
    idx["out_agg"] = get_inner_idx(idx["out"], dim_size=num_edges)

    return idx
=======
    return angle, idx_kj, idx_ji
>>>>>>> 3e9a0587
<|MERGE_RESOLUTION|>--- conflicted
+++ resolved
@@ -1,13 +1,8 @@
-<<<<<<< HEAD
-=======
-import contextlib
->>>>>>> 3e9a0587
 import itertools
 import logging
 from pathlib import Path
 from typing import Literal, Union, Optional, Tuple
 
-<<<<<<< HEAD
 import ase
 import numpy as np
 from time import perf_counter
@@ -182,27 +177,6 @@
 
     edge_mask = torch.argwhere(cond1 & cond2).squeeze(1)
     return edge_mask
-=======
-import numpy as np
-import torch
-import torch.nn.functional as F
-from torch.profiler import ProfilerActivity, profile
-from torch_geometric.data.data import Data
-from torch_geometric.utils import add_self_loops, degree
-from torch_sparse import SparseTensor
-
-
-@contextlib.contextmanager
-def prof_ctx():
-    """Primitive debug tool which allows profiling of PyTorch code"""
-    with profile(
-        activities=[ProfilerActivity.CUDA], record_shapes=True, profile_memory=True
-    ) as prof:
-
-        yield
-
-    logging.debug(prof.key_averages().table(sort_by="cuda_memory_usage", row_limit=10))
->>>>>>> 3e9a0587
 
 
 def threshold_sort(all_distances: torch.Tensor, r: float, n_neighbors: int):
@@ -215,7 +189,6 @@
     # keep n_neighbors only
     N = len(A) - n_neighbors - 1
     if N > 0:
-<<<<<<< HEAD
         if all_distances.dim() > 2:
             # TODO WIP experimental method with 3D distance tensor
             A = A.reshape(len(A), -1)
@@ -245,7 +218,6 @@
                     dtype=torch.float,
                 ),
             )
-=======
         _, indices = torch.topk(A, N)
         A = torch.scatter(
             A,
@@ -253,7 +225,6 @@
             indices,
             torch.zeros(len(A), len(A), device=all_distances.device, dtype=torch.float),
         )
->>>>>>> 3e9a0587
 
     A[A > r] = 0
     return A
@@ -329,16 +300,9 @@
     return mean, std, feature_min, feature_max
 
 
-<<<<<<< HEAD
 def clean_up(data_list: Union[DataLoader, list], attr_list):
     if not attr_list:
         return
-=======
-def clean_up(data_list, attr_list):
-    if not attr_list:
-        return
-
->>>>>>> 3e9a0587
     # check which attributes in the list are removable
     removable_attrs = [t for t in attr_list if t in data_list[0].to_dict()]
     # remove the attributes
@@ -347,7 +311,6 @@
             delattr(data, attr)
 
 
-<<<<<<< HEAD
 def get_pbc_cells(cell: torch.Tensor, offset_number: int, device: str = "cpu"):
     """
     Get the periodic boundary condition (PBC) offsets for a unit cell
@@ -388,16 +351,10 @@
     return distance_matrix
 
 
-=======
->>>>>>> 3e9a0587
 def get_distances(
     positions: torch.Tensor,
     offsets: torch.Tensor,
     device: str = "cpu",
-<<<<<<< HEAD
-=======
-    mic: bool = True,
->>>>>>> 3e9a0587
 ):
     """
     Get pairwise atomic distances
@@ -406,23 +363,16 @@
         positions:  torch.Tensor
                     positions of atoms in a unit cell
 
+
         offsets:    torch.Tensor
                     offsets for the unit cell
 
-<<<<<<< HEAD
         all_neighbors:  bool
                         whether or not to use MIC, which does not account for neighboring cells
 
         device:     str
                     torch device type
 
-=======
-        device:     str
-                    torch device type
-
-        mic:        bool
-                    minimum image convention
->>>>>>> 3e9a0587
     """
 
     # convert numpy array to torch tensors
@@ -442,23 +392,16 @@
     # this allows us to get the minimum self-loop distance
     # of an atom to itself in all other images
     # origin_unit_cell_idx = 13
+    # origin_unit_cell_idx = 13
     # atomic_distances[:,:,origin_unit_cell_idx].fill_diagonal_(float("inf"))
     atom_rij = (pos1 - pos2).squeeze(2)
 
     min_atomic_distances, min_indices = torch.min(atomic_distances, dim=-1)
     expanded_min_indices = min_indices.clone().detach()
 
-<<<<<<< HEAD
     expanded_min_indices = expanded_min_indices[..., None, None].expand(
         -1, -1, 1, atom_rij.size(3)
     )
-=======
-    atom_rij = pos1 - pos2
-    expanded_min_indices = expanded_min_indices[..., None, None].expand(
-        -1, -1, 1, atom_rij.size(3)
-    )
-    atom_rij = torch.gather(atom_rij, dim=2, index=expanded_min_indices).squeeze()
->>>>>>> 3e9a0587
 
     atom_rij = torch.gather(atom_rij, dim=2, index=expanded_min_indices)
 
@@ -472,11 +415,7 @@
     device: str = "cpu",
 ):
     """
-<<<<<<< HEAD
-    Get pairwise atomic distances
-=======
     Get the periodic boundary condition (PBC) offsets for a unit cell
->>>>>>> 3e9a0587
 
     Parameters
         positions:  torch.Tensor
@@ -493,61 +432,6 @@
 
     """
 
-<<<<<<< HEAD
-    # convert numpy array to torch tensors
-    n_atoms = len(positions)
-    n_cells = len(offsets)
-
-    pos1 = positions.view(-1, 1, 1, 3).expand(-1, n_atoms, n_cells, 3)
-    pos2 = positions.view(1, -1, 1, 3).expand(n_atoms, -1, n_cells, 3)
-
-    offsets = offsets.view(-1, n_cells, 3).expand(pos2.shape[0], n_cells, 3)
-    pos2 = pos2 + offsets
-
-    # calculate pairwise distances
-    atomic_distances = torch.linalg.norm(pos1 - pos2, dim=-1)
-
-    # set diagonal of the (0,0,0) unit cell to infinity
-    # this allows us to get the minimum self-loop distance
-    # of an atom to itself in all other images
-    # origin_unit_cell_idx = 13
-    # atomic_distances[:,:,origin_unit_cell_idx].fill_diagonal_(float("inf"))
-    atom_rij = pos1 - pos2
-
-    if all_neighbors:
-        all_indices = torch.arange(
-            0, np.prod(atomic_distances.shape), device=device
-        ).view_as(atomic_distances)
-
-        return atomic_distances, all_indices, atom_rij
-    else:
-        min_atomic_distances, min_indices = torch.min(atomic_distances, dim=-1)
-        expanded_min_indices = min_indices.clone().detach()
-
-        expanded_min_indices = expanded_min_indices[..., None, None].expand(
-            -1, -1, 1, atom_rij.size(3)
-        )
-
-        atom_rij = torch.gather(atom_rij, dim=2, index=expanded_min_indices)
-
-        min_atomic_distances = min_atomic_distances.reshape(n_atoms, n_atoms, 1)
-        min_indices = min_indices.view_as(min_atomic_distances)
-
-        return min_atomic_distances, min_indices, atom_rij
-
-
-def get_cutoff_distance_matrix(
-    pos,
-    cell,
-    r,
-    n_neighbors,
-    device,
-    image_selfloop=False,
-    experimental=False,
-    offset_number=1,
-    remove_virtual_edges=False,
-    vn: torch.Tensor = None,
-=======
     _range = np.arange(-offset_number, offset_number + 1)
     offsets = [list(x) for x in itertools.product(_range, _range, _range)]
     offsets = torch.tensor(offsets, device=device, dtype=torch.float)
@@ -556,7 +440,6 @@
 
 def get_cutoff_distance_matrix(
     pos, cell, r, n_neighbors, device, image_selfloop, offset_number=1
->>>>>>> 3e9a0587
 ):
     """
     get the distance matrix
@@ -595,6 +478,7 @@
         vn : torch.Tensor
             virtual node atomic indices
     """
+
     cells, cell_coors = get_pbc_cells(cell, offset_number, device=device)
 
     # can calculate distances using WIP experimental method or current implementation (MIC)
@@ -625,10 +509,7 @@
     # thus initialize a zero matrix of (M+N, 3) for cell offsets
     n_edges = torch.count_nonzero(cutoff_distance_matrix).item()
     cell_offsets = torch.zeros(n_edges + len(pos), 3, dtype=torch.float)
-<<<<<<< HEAD
-
-=======
->>>>>>> 3e9a0587
+
     # get cells for edges except for self loops
     cell_offsets[:n_edges, :] = all_cell_offsets[cutoff_distance_matrix != 0]
 
@@ -681,40 +562,22 @@
     return loaded_rep
 
 
-<<<<<<< HEAD
-def generate_node_features(input_data, n_neighbors, use_degree, device):
-=======
 def generate_node_features(input_data, n_neighbors, device):
->>>>>>> 3e9a0587
     node_reps = load_node_representation()
     node_reps = torch.from_numpy(node_reps).to(device)
     n_elements, n_features = node_reps.shape
 
     if isinstance(input_data, Data):
         input_data.x = node_reps[input_data.z - 1].view(-1, n_features)
-<<<<<<< HEAD
-        if use_degree:
-            return one_hot_degree(input_data, n_neighbors)
-        return input_data
-=======
         return one_hot_degree(input_data, n_neighbors + 1)
->>>>>>> 3e9a0587
 
     for i, data in enumerate(input_data):
         # minus 1 as the reps are 0-indexed but atomic number starts from 1
         data.x = node_reps[data.z - 1].view(-1, n_features)
-<<<<<<< HEAD
-
-    if use_degree:
-        for i, data in enumerate(input_data):
-            input_data[i] = one_hot_degree(data, n_neighbors)
-
-=======
 
     for i, data in enumerate(input_data):
         input_data[i] = one_hot_degree(data, n_neighbors + 1)
 
->>>>>>> 3e9a0587
 
 def generate_edge_features(input_data, edge_steps, r, device):
     distance_gaussian = GaussianSmearing(0, 1, edge_steps, 0.2, device=device)
@@ -726,1455 +589,4 @@
     for i, data in enumerate(input_data):
         input_data[i].edge_attr = distance_gaussian(
             input_data[i].edge_descriptor["distance"]
-        )
-
-
-<<<<<<< HEAD
-def custom_node_edge_feats(
-    atomic_numbers,
-    num_nodes,
-    n_neighbors,
-    edge_descriptor,
-    edge_index,
-    edge_steps,
-    r,
-    device,
-    cat=True,
-    in_degree=False,
-):
-    # generate node_features
-    node_reps = torch.from_numpy(
-        load_node_representation(),
-    ).to(device)
-
-    x = node_reps[atomic_numbers - 1].view(-1, node_reps.shape[1])
-
-    idx = edge_index[1 if in_degree else 0]
-    deg = degree(idx, num_nodes, dtype=torch.long)
-    deg = F.one_hot(deg, num_classes=n_neighbors + 1).to(torch.float)
-
-    if x is not None and cat:
-        x = x.view(-1, 1) if x.dim() == 1 else x
-        x = torch.cat([x, deg.to(x.dtype)], dim=-1)
-    else:
-        x = deg
-
-    # generate edge_features
-    distance_gaussian = GaussianSmearing(0, 1, edge_steps, 0.2, device=device)
-    # perform normalization and feature generation in one step
-    edge_attr = distance_gaussian(edge_descriptor / r)
-
-    return x, edge_attr
-
-
-def custom_node_feats(
-    atomic_numbers,
-    edge_index,
-    num_nodes,
-    n_neighbors,
-    device,
-    cat=True,
-    in_degree=False,
-    use_degree: bool = False,
-):
-    # generate node_features
-    node_reps = torch.from_numpy(
-        load_node_representation(),
-    ).to(device)
-
-    x = node_reps[atomic_numbers - 1].view(-1, node_reps.shape[1])
-
-    # only add degree if needed
-    if use_degree:
-        idx = edge_index[1 if in_degree else 0]
-        deg = degree(idx, num_nodes, dtype=torch.long)
-        deg = F.one_hot(deg, num_classes=n_neighbors + 1).to(torch.float)
-
-        if x is not None and cat:
-            x = x.view(-1, 1) if x.dim() == 1 else x
-            x = torch.cat([x, deg.to(x.dtype)], dim=-1)
-        else:
-            x = deg
-
-    return x
-
-
-def custom_edge_feats(
-    edge_descriptor,
-    edge_steps,
-    r,
-    device,
-):
-    # generate edge_features
-    distance_gaussian = GaussianSmearing(0, 1, edge_steps, 0.2, device=device)
-    # perform normalization and feature generation in one step
-    edge_attr = distance_gaussian(edge_descriptor / r)
-
-    return edge_attr
-
-
-def lattice_params_to_matrix_torch(lengths, angles):
-    """Batched torch version to compute lattice matrix from params.
-    lengths: torch.Tensor of shape (N, 3), unit A
-    angles: torch.Tensor of shape (N, 3), unit degree
-    From https://github.com/txie-93/cdvae/blob/main/cdvae/common/data_utils.py
-    """
-    angles_r = torch.deg2rad(angles)
-    coses = torch.cos(angles_r)
-    sins = torch.sin(angles_r)
-
-    val = (coses[:, 0] * coses[:, 1] - coses[:, 2]) / (sins[:, 0] * sins[:, 1])
-    # Sometimes rounding errors result in values slightly > 1.
-    val = torch.clamp(val, -1.0, 1.0)
-    gamma_star = torch.arccos(val)
-
-    vector_a = torch.stack(
-        [
-            lengths[:, 0] * sins[:, 1],
-            torch.zeros(lengths.size(0), device=lengths.device),
-            lengths[:, 0] * coses[:, 1],
-        ],
-        dim=1,
-    )
-    vector_b = torch.stack(
-        [
-            -lengths[:, 1] * sins[:, 0] * torch.cos(gamma_star),
-            lengths[:, 1] * sins[:, 0] * torch.sin(gamma_star),
-            lengths[:, 1] * coses[:, 0],
-        ],
-        dim=1,
-    )
-    vector_c = torch.stack(
-        [
-            torch.zeros(lengths.size(0), device=lengths.device),
-            torch.zeros(lengths.size(0), device=lengths.device),
-            lengths[:, 2],
-        ],
-        dim=1,
-    )
-
-    return torch.stack([vector_a, vector_b, vector_c], dim=1)
-
-
-def abs_cap(val, max_abs_val=1):
-    """
-    Returns the value with its absolute value capped at max_abs_val.
-    Particularly useful in passing values to trignometric functions where
-    numerical errors may result in an argument > 1 being passed in.
-    https://github.com/materialsproject/pymatgen/blob/b789d74639aa851d7e5ee427a765d9fd5a8d1079/pymatgen/util/num.py#L15
-    Args:
-        val (float): Input value.
-        max_abs_val (float): The maximum absolute value for val. Defaults to 1.
-    Returns:
-        val if abs(val) < 1 else sign of val * max_abs_val.
-    """
-    return max(min(val, max_abs_val), -max_abs_val)
-
-
-def lattice_matrix_to_params(matrix: torch.Tensor):
-    """From https://github.com/txie-93/cdvae/blob/main/cdvae/common/data_utils.py"""
-    lengths = torch.sqrt(torch.sum(matrix**2, dim=1)).tolist()
-
-    angles = torch.zeros(3)
-    for i in range(3):
-        j = (i + 1) % 3
-        k = (i + 2) % 3
-        angles[i] = abs_cap(torch.dot(matrix[j], matrix[k]) / (lengths[j] * lengths[k]))
-    angles = torch.arccos(angles) * 180.0 / torch.pi
-    a, b, c = lengths
-    alpha, beta, gamma = angles
-    return a, b, c, alpha, beta, gamma
-
-
-def cart_to_frac_coords(
-    cart_coords,
-    lengths,
-    angles,
-    num_atoms,
-):
-    """From https://github.com/txie-93/cdvae/blob/main/cdvae/common/data_utils.py"""
-    lattice = lattice_params_to_matrix_torch(lengths, angles)
-    # use pinv in case the predicted lattice is not rank 3
-    inv_lattice = torch.linalg.pinv(lattice)
-    inv_lattice_nodes = torch.repeat_interleave(inv_lattice, num_atoms, dim=0)
-    frac_coords = torch.einsum("bi,bij->bj", cart_coords, inv_lattice_nodes)
-    return frac_coords % 1.0
-
-
-def frac_to_cart_coords(
-    frac_coords,
-    lengths,
-    angles,
-    num_atoms,
-):
-    """From https://github.com/txie-93/cdvae/blob/main/cdvae/common/data_utils.py"""
-    lattice = lattice_params_to_matrix_torch(lengths, angles)
-    lattice_nodes = torch.repeat_interleave(lattice, num_atoms, dim=0)
-    pos = torch.einsum("bi,bij->bj", frac_coords, lattice_nodes)  # cart coords
-
-    return pos
-
-
-def generate_virtual_nodes(
-    cell,  # TODO: add types
-    increment: int,
-    device: torch.device = torch.device("cpu"),
-):
-    """_summary_
-
-    Args:
-        cell (torch.Tensor): _description_
-        device (torch.device): _description_
-        increment (int, optional): increment specifies the spacing between virtual nodes in cartesian
-        space (units in Angstroms); increment is a hyperparameter. Defaults to 3.
-    """
-
-    # get lengths and angles for unit parallelpiped
-    a, b, c, alpha, beta, gamma = (
-        cell if isinstance(cell, list) else torch.split(cell, 1)
-    )
-
-    # obtain fractional spacings from 0 to 1 of the virtual atoms
-    ar1 = torch.arange(0, 1, increment / a)
-    ar2 = torch.arange(0, 1, increment / b)
-    ar3 = torch.arange(0, 1, increment / c)
-
-    # use meshgrid to obtain x,y,z, coordinates for the virtual atoms
-    xx, yy, zz = torch.meshgrid([ar1[:], ar2[:], ar3[:]], indexing="ij")
-    coords = torch.stack([xx.flatten(), yy.flatten(), zz.flatten()], dim=-1)
-
-    """
-    if increment is larger than size of the unit cell, create a minimum
-    of one virtual atom at the origin
-    """
-    if coords.shape[0] == 0:
-        coords = np.array([[0, 0, 0]])
-
-    # obtain cartesian coordinates of virtual atoms
-    lengths = torch.tensor([[a, b, c]], device=device)
-    angles = torch.tensor([[alpha, beta, gamma]], device=device)
-
-    # TODO: fix this calculation
-    virtual_pos = frac_to_cart_coords(coords, lengths, angles, len(coords))
-
-    # virtual positions and atomic numbers
-    return virtual_pos, torch.tensor([100] * len(coords), device=device)
-
-
-def generate_virtual_nodes_ase(
-    structure, increment: float, device: torch.device = torch.device("cpu")
-) -> Tuple[torch.Tensor, torch.Tensor]:
-    """
-    increment specifies the spacing between virtual nodes in cartesian
-    space (units in Angstroms); increment is a hyperparameter.
-    obtain the lengths of the sides of the unit cell; s is an ASE atoms
-    object, atoms.cell.cellpar() returns l1,l2,3,a1,a2,a3
-    """
-
-    l_and_a = structure.cell.cellpar()
-
-    # obtain fractional spacings from 0 to 1 of the virtual atoms
-    ar1 = np.arange(0, 1, increment / l_and_a[0])
-    ar2 = np.arange(0, 1, increment / l_and_a[1])
-    ar3 = np.arange(0, 1, increment / l_and_a[2])
-
-    # use meshgrid to obtain x,y,z, coordinates for the virtual atoms
-    xx, yy, zz = np.meshgrid(ar1[:], ar2[:], ar3[:])
-    coords = np.stack((xx.flatten(), yy.flatten(), zz.flatten()), axis=-1)
-
-    """
-    if increment is larger than size of the unit cell, create a minimum
-    of one virtual atom at the origin
-    """
-    if coords.shape[0] == 0:
-        coords = np.array([[0, 0, 0]])
-
-    """
-    create a new ASE Atoms object and input fractional coordinates; we
-    so this so we can use the method get_positions()
-    to obtain the non-fractional coordinates
-    """
-    temp = Atoms(
-        [100] * coords.shape[0],
-        scaled_positions=coords,
-        cell=l_and_a,
-        pbc=[1, 1, 1],
-    )
-
-    # set atomic numbers of the virtual atoms to be 100
-    atomic_numbers = torch.LongTensor([100] * coords.shape[0])
-    return (
-        torch.tensor(temp.get_positions(), device=device, dtype=torch.float),
-        atomic_numbers,
-    )
-
-
-def calculate_edges_ase(
-    all_neighbors: bool,
-    r: float,
-    n_neighbors: int,
-    structure_id: str,
-    cell: torch.Tensor,
-    pos: torch.Tensor,
-):
-    # Compute graph using ASE method
-    (
-        first_idex,
-        second_idex,
-        rij,
-        rij_vec,
-        shifts,
-    ) = ase.neighborlist.primitive_neighbor_list(
-        "ijdDS",
-        (True, True, True),
-        ase.geometry.complete_cell(cell),
-        pos.numpy(),
-        cutoff=r,
-        self_interaction=True,
-        use_scaled_positions=False,
-    )
-
-    if not all_neighbors:
-        raise NotImplementedError("Only all_neighbors=True is supported for now.")
-
-    # Eliminate true self-edges that don't cross periodic boundaries
-    # (https://github.com/mir-group/nequip/blob/main/nequip/data/AtomicData.py)
-    bad_edge = first_idex == second_idex
-    bad_edge &= np.all(shifts == 0, axis=1)
-    keep_edge = ~bad_edge
-    first_idex = first_idex[keep_edge]
-    second_idex = second_idex[keep_edge]
-    rij = rij[keep_edge]
-    rij_vec = rij_vec[keep_edge]
-    shifts = shifts[keep_edge]
-
-    first_idex = torch.tensor(first_idex).long()
-    second_idex = torch.tensor(second_idex).long()
-    edge_index = torch.stack([first_idex, second_idex], dim=0)
-    edge_weights = torch.tensor(rij).float()
-    edge_vec = torch.tensor(rij_vec).float()
-    cell_offsets = torch.tensor(shifts).int()
-
-    if not all_neighbors:
-        # select minimum distances from full ASE neighborlist
-        num_cols = pos.shape[0]
-        indices_1d = edge_index[0] * num_cols + edge_index[1]
-        out, argmin = scatter_min(edge_weights, indices_1d)
-        # remove placeholder values from scatter_min
-        empty = argmin == edge_index.shape[1]
-        argmin = argmin[~empty]
-        out = out[~empty]
-
-        edge_index = edge_index[:, argmin]
-        edge_weights = edge_weights[argmin]
-        edge_vec = edge_vec[argmin, :]
-        cell_offsets = cell_offsets[argmin, :]
-
-        # get closest n neighbors
-        if len(edge_weights) > n_neighbors:
-            _, topk_indices = torch.topk(
-                edge_weights, n_neighbors, largest=False, sorted=False
-            )
-
-            # if len(topk_indices) < len(first_idex):
-            #     logging.warning(
-            #         f"Atoms in structure {structure_id} have more neighbors than n_neighbors. Consider increasing the number to avoid missing neighbors."
-            #     )
-
-            # TODO convert back to sparse representation
-
-            first_idex = first_idex[topk_indices]
-            second_idex = second_idex[topk_indices]
-            edge_index = edge_index[:, topk_indices]
-            edge_weights = edge_weights[topk_indices]
-            edge_vec = edge_vec[topk_indices]
-            cell_offsets = cell_offsets[topk_indices]
-
-    edge_index = torch.stack([first_idex, second_idex], dim=0)
-
-    return edge_index, cell_offsets, edge_weights, edge_vec
-
-
-def radius_graph_pbc(
-    radius: float,
-    max_num_neighbors_threshold: int,
-    pos: torch.Tensor,
-    cell: torch.Tensor,
-    n_atoms: torch.Tensor,
-    pbc: list[bool] = [True, True, True],
-    use_thresh: bool = True,
-):
-    """
-    Calculate the radius graph for a given structure with periodic boundary conditions, including all neighbors for each atom
-    From https://github.com/Open-Catalyst-Project/ocp/blob/main/ocpmodels/common/utils.py
-    Args:
-        radius (float): _description_
-        max_num_neighbors_threshold (int): _description_
-        pos (torch.Tensor): _description_
-        cell (torch.Tensor): _description_
-        n_atoms (torch.Tensor): _description_
-        pbc (list[bool], optional): _description_. Defaults to [True, True, True].
-
-    Returns:
-        _type_: _description_
-    """
-
-    device = pos.device
-    batch_size = len(n_atoms)
-
-    # position of the atoms
-    atom_pos = pos
-
-    # Before computing the pairwise distances between atoms, first create a list of atom indices to compare for the entire batch
-    num_atoms_per_image = n_atoms
-    num_atoms_per_image_sqr = (num_atoms_per_image**2).long()
-
-    # index offset between images
-    index_offset = torch.cumsum(num_atoms_per_image, dim=0) - num_atoms_per_image
-
-    index_offset_expand = torch.repeat_interleave(index_offset, num_atoms_per_image_sqr)
-    num_atoms_per_image_expand = torch.repeat_interleave(
-        num_atoms_per_image, num_atoms_per_image_sqr
-    )
-
-    # Compute a tensor containing sequences of numbers that range from 0 to num_atoms_per_image_sqr for each image
-    # that is used to compute indices for the pairs of atoms. This is a very convoluted way to implement
-    # the following (but 10x faster since it removes the for loop)
-    # for batch_idx in range(batch_size):
-    #    batch_count = torch.cat([batch_count, torch.arange(num_atoms_per_image_sqr[batch_idx], device=device)], dim=0)
-
-    num_atom_pairs = torch.sum(num_atoms_per_image_sqr)
-    index_sqr_offset = (
-        torch.cumsum(num_atoms_per_image_sqr, dim=0) - num_atoms_per_image_sqr
-    )
-    index_sqr_offset = torch.repeat_interleave(
-        index_sqr_offset, num_atoms_per_image_sqr
-    )
-    atom_count_sqr = torch.arange(num_atom_pairs, device=device) - index_sqr_offset
-
-    # Compute the indices for the pairs of atoms (using division and mod)
-    # If the systems get too large this apporach could run into numerical precision issues
-    index1 = (
-        torch.div(atom_count_sqr, num_atoms_per_image_expand, rounding_mode="floor")
-    ) + index_offset_expand
-    index2 = (atom_count_sqr % num_atoms_per_image_expand) + index_offset_expand
-    # Get the positions for each atom
-    pos1 = torch.index_select(atom_pos, 0, index1)
-    pos2 = torch.index_select(atom_pos, 0, index2)
-
-    # Calculate required number of unit cells in each direction.
-    # Smallest distance between planes separated by a1 is
-    # 1 / ||(a2 x a3) / V||_2, since a2 x a3 is the area of the plane.
-    # Note that the unit cell volume V = a1 * (a2 x a3) and that
-    # (a2 x a3) / V is also the reciprocal primitive vector
-    # (crystallographer's definition).
-
-    cross_a2a3 = torch.cross(cell[:, 1], cell[:, 2], dim=-1)
-    cell_vol = torch.sum(cell[:, 0] * cross_a2a3, dim=-1, keepdim=True)
-
-    if pbc[0]:
-        inv_min_dist_a1 = torch.norm(cross_a2a3 / cell_vol, p=2, dim=-1)
-        rep_a1 = torch.ceil(radius * inv_min_dist_a1)
-    else:
-        rep_a1 = cell.new_zeros(1)
-
-    if pbc[1]:
-        cross_a3a1 = torch.cross(cell[:, 2], cell[:, 0], dim=-1)
-        inv_min_dist_a2 = torch.norm(cross_a3a1 / cell_vol, p=2, dim=-1)
-        rep_a2 = torch.ceil(radius * inv_min_dist_a2)
-    else:
-        rep_a2 = cell.new_zeros(1)
-
-    if pbc[2]:
-        cross_a1a2 = torch.cross(cell[:, 0], cell[:, 1], dim=-1)
-        inv_min_dist_a3 = torch.norm(cross_a1a2 / cell_vol, p=2, dim=-1)
-        rep_a3 = torch.ceil(radius * inv_min_dist_a3)
-    else:
-        rep_a3 = cell.new_zeros(1)
-
-    # Take the max over all images for uniformity. This is essentially padding.
-    # Note that this can significantly increase the number of computed distances
-    # if the required repetitions are very different between images
-    # (which they usually are). Changing this to sparse (scatter) operations
-    # might be worth the effort if this function becomes a bottleneck.
-    max_rep = [rep_a1.max(), rep_a2.max(), rep_a3.max()]
-
-    # Tensor of unit cells
-    cells_per_dim = [
-        torch.arange(-rep, rep + 1, device=device, dtype=torch.float) for rep in max_rep
-    ]
-    unit_cell = torch.cartesian_prod(*cells_per_dim)
-    num_cells = len(unit_cell)
-    unit_cell_per_atom = unit_cell.view(1, num_cells, 3).repeat(len(index2), 1, 1)
-    unit_cell = torch.transpose(unit_cell, 0, 1)
-    unit_cell_batch = unit_cell.view(1, 3, num_cells).expand(batch_size, -1, -1)
-
-    # Compute the x, y, z positional offsets for each cell in each image
-    data_cell = torch.transpose(cell, 1, 2)
-    pbc_offsets = torch.bmm(data_cell, unit_cell_batch)
-    pbc_offsets_per_atom = torch.repeat_interleave(
-        pbc_offsets, num_atoms_per_image_sqr, dim=0
-    )
-
-    # Expand the positions and indices for the 9 cells
-    pos1 = pos1.view(-1, 3, 1).expand(-1, -1, num_cells)
-    pos2 = pos2.view(-1, 3, 1).expand(-1, -1, num_cells)
-    index1 = index1.view(-1, 1).repeat(1, num_cells).view(-1)
-    index2 = index2.view(-1, 1).repeat(1, num_cells).view(-1)
-    # Add the PBC offsets for the second atom
-    pos2 = pos2 + pbc_offsets_per_atom
-
-    # Compute the squared distance between atoms
-    atom_distance_sqr = torch.sum((pos1 - pos2) ** 2, dim=1)
-    atom_distance_sqr = atom_distance_sqr.view(-1)
-
-    # Remove pairs that are too far apart
-    mask_within_radius = torch.le(atom_distance_sqr, radius * radius)
-    # Remove pairs with the same atoms (distance = 0.0)
-    mask_not_same = torch.gt(atom_distance_sqr, 0.0001)
-    mask = torch.logical_and(mask_within_radius, mask_not_same)
-    index1 = torch.masked_select(index1, mask)
-    index2 = torch.masked_select(index2, mask)
-    unit_cell = torch.masked_select(
-        unit_cell_per_atom.view(-1, 3), mask.view(-1, 1).expand(-1, 3)
-    )
-    unit_cell = unit_cell.view(-1, 3)
-    atom_distance_sqr = torch.masked_select(atom_distance_sqr, mask)
-
-    if use_thresh:
-        mask_num_neighbors, num_neighbors_image = get_max_neighbors_mask(
-            natoms=n_atoms,
-            index=index1,
-            atom_distance=atom_distance_sqr,
-            max_num_neighbors_threshold=max_num_neighbors_threshold,
-        )
-
-        if not torch.all(mask_num_neighbors):
-            # Mask out the atoms to ensure each atom has at most max_num_neighbors_threshold neighbors
-            index1 = torch.masked_select(index1, mask_num_neighbors)
-            index2 = torch.masked_select(index2, mask_num_neighbors)
-            unit_cell = torch.masked_select(
-                unit_cell.view(-1, 3), mask_num_neighbors.view(-1, 1).expand(-1, 3)
-            )
-            unit_cell = unit_cell.view(-1, 3)
-    else:
-        num_neighbors_image = None
-
-    edge_index = torch.stack((index2, index1))
-
-    return edge_index, unit_cell, num_neighbors_image
-
-
-def get_max_neighbors_mask(natoms, index, atom_distance, max_num_neighbors_threshold):
-    """
-    From https://github.com/Open-Catalyst-Project/ocp/blob/main/ocpmodels/common/utils.py
-    Give a mask that filters out edges so that each atom has at most
-    `max_num_neighbors_threshold` neighbors.
-    Assumes that `index` is sorted.
-    """
-    device = natoms.device
-    num_atoms = natoms.sum()
-
-    # sort index
-    index = index.sort()[0]
-
-    # Get number of neighbors
-    # segment_coo assumes sorted index
-    ones = index.new_ones(1).expand_as(index)
-    num_neighbors = segment_coo(ones, index, dim_size=num_atoms)
-    max_num_neighbors = num_neighbors.max()
-    num_neighbors_thresholded = num_neighbors.clamp(max=max_num_neighbors_threshold)
-
-    # Get number of (thresholded) neighbors per image
-    image_indptr = torch.zeros(natoms.shape[0] + 1, device=device, dtype=torch.long)
-    image_indptr[1:] = torch.cumsum(natoms, dim=0)
-    num_neighbors_image = segment_csr(num_neighbors_thresholded, image_indptr)
-
-    # If max_num_neighbors is below the threshold, return early
-    if (
-        max_num_neighbors <= max_num_neighbors_threshold
-        or max_num_neighbors_threshold <= 0
-    ):
-        mask_num_neighbors = torch.tensor([True], dtype=bool, device=device).expand_as(
-            index
-        )
-        return mask_num_neighbors, num_neighbors_image
-
-    # Create a tensor of size [num_atoms, max_num_neighbors] to sort the distances of the neighbors.
-    # Fill with infinity so we can easily remove unused distances later.
-    distance_sort = torch.full([num_atoms * max_num_neighbors], np.inf, device=device)
-
-    # Create an index map to map distances from atom_distance to distance_sort
-    # index_sort_map assumes index to be sorted
-    index_neighbor_offset = torch.cumsum(num_neighbors, dim=0) - num_neighbors
-    index_neighbor_offset_expand = torch.repeat_interleave(
-        index_neighbor_offset, num_neighbors
-    )
-    index_sort_map = (
-        index * max_num_neighbors
-        + torch.arange(len(index), device=device)
-        - index_neighbor_offset_expand
-    )
-    distance_sort.index_copy_(0, index_sort_map, atom_distance)
-    distance_sort = distance_sort.view(num_atoms, max_num_neighbors)
-
-    # Sort neighboring atoms based on distance
-    distance_sort, index_sort = torch.sort(distance_sort, dim=1)
-    # Select the max_num_neighbors_threshold neighbors that are closest
-    distance_sort = distance_sort[:, :max_num_neighbors_threshold]
-    index_sort = index_sort[:, :max_num_neighbors_threshold]
-
-    # Offset index_sort so that it indexes into index
-    index_sort = index_sort + index_neighbor_offset.view(-1, 1).expand(
-        -1, max_num_neighbors_threshold
-    )
-    # Remove "unused pairs" with infinite distances
-    mask_finite = torch.isfinite(distance_sort)
-    index_sort = torch.masked_select(index_sort, mask_finite)
-
-    # At this point index_sort contains the index into index of the
-    # closest max_num_neighbors_threshold neighbors per atom
-    # Create a mask to remove all pairs not in index_sort
-    mask_num_neighbors = torch.zeros(len(index), device=device, dtype=bool)
-    mask_num_neighbors.index_fill_(0, index_sort, True)
-
-    return mask_num_neighbors, num_neighbors_image
-
-
-def compute_neighbors(data: CustomData, edge_index):
-    # Get number of neighbors
-    # segment_coo assumes sorted index
-    ones = edge_index[1].new_ones(1).expand_as(edge_index[1])
-
-    num_neighbors = segment_coo(ones, edge_index[1], dim_size=data.n_atoms.sum())
-
-    # Get number of neighbors per image
-    image_indptr = torch.zeros(
-        data.n_atoms.shape[0] + 1, device=data.pos.device, dtype=torch.long
-    )
-
-    image_indptr[1:] = torch.cumsum(data.n_atoms, dim=0)
-    neighbors = segment_csr(num_neighbors, image_indptr)
-    return neighbors
-
-
-def get_pbc_distances(
-    pos,
-    edge_index,
-    cell,
-    cell_offsets,
-    neighbors,
-    return_offsets=False,
-    return_distance_vec=False,
-):
-    """From https://github.com/Open-Catalyst-Project/ocp/blob/main/ocpmodels/common/utils.py
-
-    Args:
-        pos (_type_): _description_
-        edge_index (_type_): _description_
-        cell (_type_): _description_
-        cell_offsets (_type_): _description_
-        neighbors (_type_): _description_
-        return_offsets (bool, optional): _description_. Defaults to False.
-        return_distance_vec (bool, optional): _description_. Defaults to False.
-
-    Returns:
-        _type_: _description_
-    """
-    row, col = edge_index
-
-    # this is r_ij or edge_vec
-    distance_vectors = pos[row] - pos[col]
-
-    # correct for pbc
-    neighbors = neighbors.to(cell.device)
-    cell = torch.repeat_interleave(cell, neighbors, dim=0)
-    offsets = cell_offsets.float().view(-1, 1, 3).bmm(cell.float()).view(-1, 3)
-    distance_vectors += offsets
-
-    # compute distances
-    distances = distance_vectors.norm(dim=-1)
-
-    # redundancy: remove zero distances
-    nonzero_idx = torch.arange(len(distances), device=distances.device)[distances != 0]
-    edge_index = edge_index[:, nonzero_idx]
-    distances = distances[nonzero_idx]
-
-    out = {
-        "edge_index": edge_index,
-        "distances": distances,
-    }
-
-    if return_distance_vec:
-        out["distance_vec"] = distance_vectors[nonzero_idx]
-
-    if return_offsets:
-        out["offsets"] = offsets[nonzero_idx]
-
-    return out
-
-
-=======
->>>>>>> 3e9a0587
-def triplets(edge_index, cell_offsets, num_nodes):
-    """
-    Taken from the DimeNet implementation on OCP
-    """
-
-    row, col = edge_index  # j->i
-
-    value = torch.arange(row.size(0), device=row.device)
-    adj_t = SparseTensor(
-        row=col, col=row, value=value, sparse_sizes=(num_nodes, num_nodes)
-    )
-    adj_t_row = adj_t[row]
-    num_triplets = adj_t_row.set_value(None).sum(dim=1).to(torch.long)
-
-    # Node indices (k->j->i) for triplets.
-    idx_i = col.repeat_interleave(num_triplets)
-    idx_j = row.repeat_interleave(num_triplets)
-    idx_k = adj_t_row.storage.col()
-
-    # Edge indices (k->j, j->i) for triplets.
-    idx_kj = adj_t_row.storage.value()
-    idx_ji = adj_t_row.storage.row()
-
-    # Remove self-loop triplets d->b->d
-    # Check atom as well as cell offset
-    cell_offset_kji = cell_offsets[idx_kj] + cell_offsets[idx_ji]
-    mask = (idx_i != idx_k) | torch.any(cell_offset_kji != 0, dim=-1).to(
-        device=idx_i.device
-    )
-
-    idx_i, idx_j, idx_k = idx_i[mask], idx_j[mask], idx_k[mask]
-    idx_kj, idx_ji = idx_kj[mask], idx_ji[mask]
-
-    return idx_i, idx_j, idx_k, idx_kj, idx_ji
-
-
-def compute_bond_angles(
-    pos: torch.Tensor, offsets: torch.Tensor, edge_index: torch.Tensor, num_nodes: int
-) -> torch.Tensor:
-    """
-    Compute angle between bonds to compute node embeddings for L(g)
-    Taken from the DimeNet implementation on OCP
-    """
-
-    # Calculate triplets
-    idx_i, idx_j, idx_k, idx_kj, idx_ji = triplets(
-        edge_index, offsets.to(device=edge_index.device), num_nodes
-    )
-
-    # Calculate angles.
-    pos_i = pos[idx_i]
-    pos_j = pos[idx_j]
-
-    offsets = offsets.to(pos.device)
-
-    pos_ji, pos_kj = (
-        pos[idx_j] - pos_i + offsets[idx_ji],
-        pos[idx_k] - pos_j + offsets[idx_kj],
-    )
-
-    a = (pos_ji * pos_kj).sum(dim=-1)
-    b = torch.cross(pos_ji, pos_kj).norm(dim=-1)
-
-    angle = torch.atan2(b, a)
-
-<<<<<<< HEAD
-    return angle, idx_kj, idx_ji
-
-
-def ragged_range(sizes):
-    """Multiple concatenated ranges.
-
-    Examples
-    --------
-        sizes = [1 4 2 3]
-        Return: [0  0 1 2 3  0 1  0 1 2]
-    """
-    assert sizes.dim() == 1
-    if sizes.sum() == 0:
-        return sizes.new_empty(0)
-
-    # Remove 0 sizes
-    sizes_nonzero = sizes > 0
-    if not torch.all(sizes_nonzero):
-        sizes = torch.masked_select(sizes, sizes_nonzero)
-
-    # Initialize indexing array with ones as we need to setup incremental indexing
-    # within each group when cumulatively summed at the final stage.
-    id_steps = torch.ones(sizes.sum(), dtype=torch.long, device=sizes.device)
-    id_steps[0] = 0
-    insert_index = sizes[:-1].cumsum(0)
-    insert_val = (1 - sizes)[:-1]
-
-    # Assign index-offsetting values
-    id_steps[insert_index] = insert_val
-
-    # Finally index into input array for the group repeated o/p
-    res = id_steps.cumsum(0)
-    return res
-
-
-def repeat_blocks(
-    sizes,
-    repeats,
-    continuous_indexing=True,
-    start_idx=0,
-    block_inc=0,
-    repeat_inc=0,
-):
-    """Repeat blocks of indices.
-    Adapted from https://stackoverflow.com/questions/51154989/numpy-vectorized-function-to-repeat-blocks-of-consecutive-elements
-
-    continuous_indexing: Whether to keep increasing the index after each block
-    start_idx: Starting index
-    block_inc: Number to increment by after each block,
-               either global or per block. Shape: len(sizes) - 1
-    repeat_inc: Number to increment by after each repetition,
-                either global or per block
-
-    Examples
-    --------
-        sizes = [1,3,2] ; repeats = [3,2,3] ; continuous_indexing = False
-        Return: [0 0 0  0 1 2 0 1 2  0 1 0 1 0 1]
-        sizes = [1,3,2] ; repeats = [3,2,3] ; continuous_indexing = True
-        Return: [0 0 0  1 2 3 1 2 3  4 5 4 5 4 5]
-        sizes = [1,3,2] ; repeats = [3,2,3] ; continuous_indexing = True ;
-        repeat_inc = 4
-        Return: [0 4 8  1 2 3 5 6 7  4 5 8 9 12 13]
-        sizes = [1,3,2] ; repeats = [3,2,3] ; continuous_indexing = True ;
-        start_idx = 5
-        Return: [5 5 5  6 7 8 6 7 8  9 10 9 10 9 10]
-        sizes = [1,3,2] ; repeats = [3,2,3] ; continuous_indexing = True ;
-        block_inc = 1
-        Return: [0 0 0  2 3 4 2 3 4  6 7 6 7 6 7]
-        sizes = [0,3,2] ; repeats = [3,2,3] ; continuous_indexing = True
-        Return: [0 1 2 0 1 2  3 4 3 4 3 4]
-        sizes = [2,3,2] ; repeats = [2,0,2] ; continuous_indexing = True
-        Return: [0 1 0 1  5 6 5 6]
-    """
-    assert sizes.dim() == 1
-    assert all(sizes >= 0)
-
-    # Remove 0 sizes
-    sizes_nonzero = sizes > 0
-    if not torch.all(sizes_nonzero):
-        assert block_inc == 0  # Implementing this is not worth the effort
-        sizes = torch.masked_select(sizes, sizes_nonzero)
-        if isinstance(repeats, torch.Tensor):
-            repeats = torch.masked_select(repeats, sizes_nonzero)
-        if isinstance(repeat_inc, torch.Tensor):
-            repeat_inc = torch.masked_select(repeat_inc, sizes_nonzero)
-
-    if isinstance(repeats, torch.Tensor):
-        assert all(repeats >= 0)
-        insert_dummy = repeats[0] == 0
-        if insert_dummy:
-            one = sizes.new_ones(1)
-            zero = sizes.new_zeros(1)
-            sizes = torch.cat((one, sizes))
-            repeats = torch.cat((one, repeats))
-            if isinstance(block_inc, torch.Tensor):
-                block_inc = torch.cat((zero, block_inc))
-            if isinstance(repeat_inc, torch.Tensor):
-                repeat_inc = torch.cat((zero, repeat_inc))
-    else:
-        assert repeats >= 0
-        insert_dummy = False
-
-    # Get repeats for each group using group lengths/sizes
-    r1 = torch.repeat_interleave(torch.arange(len(sizes), device=sizes.device), repeats)
-
-    # Get total size of output array, as needed to initialize output indexing array
-    N = (sizes * repeats).sum()
-
-    # Initialize indexing array with ones as we need to setup incremental indexing
-    # within each group when cumulatively summed at the final stage.
-    # Two steps here:
-    # 1. Within each group, we have multiple sequences, so setup the offsetting
-    # at each sequence lengths by the seq. lengths preceding those.
-    id_ar = torch.ones(N, dtype=torch.long, device=sizes.device)
-    id_ar[0] = 0
-    insert_index = sizes[r1[:-1]].cumsum(0)
-    insert_val = (1 - sizes)[r1[:-1]]
-
-    if isinstance(repeats, torch.Tensor) and torch.any(repeats == 0):
-        diffs = r1[1:] - r1[:-1]
-        indptr = torch.cat((sizes.new_zeros(1), diffs.cumsum(0)))
-        if continuous_indexing:
-            # If a group was skipped (repeats=0) we need to add its size
-            insert_val += segment_csr(sizes[: r1[-1]], indptr, reduce="sum")
-
-        # Add block increments
-        if isinstance(block_inc, torch.Tensor):
-            insert_val += segment_csr(block_inc[: r1[-1]], indptr, reduce="sum")
-        else:
-            insert_val += block_inc * (indptr[1:] - indptr[:-1])
-            if insert_dummy:
-                insert_val[0] -= block_inc
-    else:
-        idx = r1[1:] != r1[:-1]
-        if continuous_indexing:
-            # 2. For each group, make sure the indexing starts from the next group's
-            # first element. So, simply assign 1s there.
-            insert_val[idx] = 1
-
-        # Add block increments
-        insert_val[idx] += block_inc
-
-    # Add repeat_inc within each group
-    if isinstance(repeat_inc, torch.Tensor):
-        insert_val += repeat_inc[r1[:-1]]
-        if isinstance(repeats, torch.Tensor):
-            repeat_inc_inner = repeat_inc[repeats > 0][:-1]
-        else:
-            repeat_inc_inner = repeat_inc[:-1]
-    else:
-        insert_val += repeat_inc
-        repeat_inc_inner = repeat_inc
-
-    # Subtract the increments between groups
-    if isinstance(repeats, torch.Tensor):
-        repeats_inner = repeats[repeats > 0][:-1]
-    else:
-        repeats_inner = repeats
-    insert_val[r1[1:] != r1[:-1]] -= repeat_inc_inner * repeats_inner
-
-    # Assign index-offsetting values
-    id_ar[insert_index] = insert_val
-
-    if insert_dummy:
-        id_ar = id_ar[1:]
-        if continuous_indexing:
-            id_ar[0] -= 1
-
-    # Set start index now, in case of insertion due to leading repeats=0
-    id_ar[0] += start_idx
-
-    # Finally index into input array for the group repeated o/p
-    res = id_ar.cumsum(0)
-    return res
-
-
-def masked_select_sparsetensor_flat(src, mask):
-    row, col, value = src.coo()
-    row = row[mask]
-    col = col[mask]
-    value = value[mask]
-    return SparseTensor(row=row, col=col, value=value, sparse_sizes=src.sparse_sizes())
-
-
-def calculate_interatomic_vectors(R, id_s, id_t, offsets_st):
-    """
-    Calculate the vectors connecting the given atom pairs,
-    considering offsets from periodic boundary conditions (PBC).
-
-    Arguments
-    ---------
-        R: Tensor, shape = (nAtoms, 3)
-            Atom positions.
-        id_s: Tensor, shape = (nEdges,)
-            Indices of the source atom of the edges.
-        id_t: Tensor, shape = (nEdges,)
-            Indices of the target atom of the edges.
-        offsets_st: Tensor, shape = (nEdges,)
-            PBC offsets of the edges.
-            Subtract this from the correct direction.
-
-    Returns
-    -------
-        (D_st, V_st): tuple
-            D_st: Tensor, shape = (nEdges,)
-                Distance from atom t to s.
-            V_st: Tensor, shape = (nEdges,)
-                Unit direction from atom t to s.
-    """
-    Rs = R[id_s]
-    Rt = R[id_t]
-    # ReLU prevents negative numbers in sqrt
-    if offsets_st is None:
-        V_st = Rt - Rs  # s -> t
-    else:
-        V_st = Rt - Rs + offsets_st  # s -> t
-    D_st = torch.sqrt(torch.sum(V_st**2, dim=1))
-    V_st = V_st / D_st[..., None]
-    return D_st, V_st
-
-
-def inner_product_clamped(x, y):
-    """
-    Calculate the inner product between the given normalized vectors,
-    giving a result between -1 and 1.
-    """
-    return torch.sum(x * y, dim=-1).clamp(min=-1, max=1)
-
-
-def get_angle(R_ac, R_ab):
-    """Calculate angles between atoms c -> a <- b.
-
-    Arguments
-    ---------
-        R_ac: Tensor, shape = (N, 3)
-            Vector from atom a to c.
-        R_ab: Tensor, shape = (N, 3)
-            Vector from atom a to b.
-
-    Returns
-    -------
-        angle_cab: Tensor, shape = (N,)
-            Angle between atoms c <- a -> b.
-    """
-    # cos(alpha) = (u * v) / (|u|*|v|)
-    x = torch.sum(R_ac * R_ab, dim=-1)  # shape = (N,)
-    # sin(alpha) = |u x v| / (|u|*|v|)
-    y = torch.cross(R_ac, R_ab, dim=-1).norm(dim=-1)  # shape = (N,)
-    y = y.clamp(min=1e-9)  # Avoid NaN gradient for y = (0,0,0)
-
-    angle = torch.atan2(y, x)
-    return angle
-
-
-def vector_rejection(R_ab, P_n):
-    """
-    Project the vector R_ab onto a plane with normal vector P_n.
-
-    Arguments
-    ---------
-        R_ab: Tensor, shape = (N, 3)
-            Vector from atom a to b.
-        P_n: Tensor, shape = (N, 3)
-            Normal vector of a plane onto which to project R_ab.
-
-    Returns
-    -------
-        R_ab_proj: Tensor, shape = (N, 3)
-            Projected vector (orthogonal to P_n).
-    """
-    a_x_b = torch.sum(R_ab * P_n, dim=-1)
-    b_x_b = torch.sum(P_n * P_n, dim=-1)
-    return R_ab - (a_x_b / b_x_b)[:, None] * P_n
-
-
-def get_projected_angle(R_ab, P_n, eps=1e-4):
-    """
-    Project the vector R_ab onto a plane with normal vector P_n,
-    then calculate the angle w.r.t. the (x [cross] P_n),
-    or (y [cross] P_n) if the former would be ill-defined/numerically unstable.
-
-    Arguments
-    ---------
-        R_ab: Tensor, shape = (N, 3)
-            Vector from atom a to b.
-        P_n: Tensor, shape = (N, 3)
-            Normal vector of a plane onto which to project R_ab.
-        eps: float
-            Norm of projection below which to use the y-axis instead of x.
-
-    Returns
-    -------
-        angle_ab: Tensor, shape = (N)
-            Angle on plane w.r.t. x- or y-axis.
-    """
-    R_ab_proj = torch.cross(R_ab, P_n, dim=-1)
-
-    # Obtain axis defining the angle=0
-    x = P_n.new_tensor([[1, 0, 0]]).expand_as(P_n)
-    zero_angle = torch.cross(x, P_n, dim=-1)
-
-    use_y = torch.norm(zero_angle, dim=-1) < eps
-    P_n_y = P_n[use_y]
-    y = P_n_y.new_tensor([[0, 1, 0]]).expand_as(P_n_y)
-    y_cross = torch.cross(y, P_n_y, dim=-1)
-    zero_angle[use_y] = y_cross
-
-    angle = get_angle(zero_angle, R_ab_proj)
-
-    # Flip sign of angle if necessary to obtain clock-wise angles
-    cross = torch.cross(zero_angle, R_ab_proj, dim=-1)
-    flip_sign = torch.sum(cross * P_n, dim=-1) < 0
-    angle[flip_sign] = -angle[flip_sign]
-
-    return angle
-
-
-def mask_neighbors(neighbors, edge_mask):
-    neighbors_old_indptr = torch.cat([neighbors.new_zeros(1), neighbors])
-    neighbors_old_indptr = torch.cumsum(neighbors_old_indptr, dim=0)
-    neighbors = segment_csr(edge_mask.long(), neighbors_old_indptr)
-    return neighbors
-
-
-def get_neighbor_order(num_atoms, index, atom_distance):
-    """
-    Give a mask that filters out edges so that each atom has at most
-    `max_num_neighbors_threshold` neighbors.
-    """
-    device = index.device
-
-    # Get sorted index and inverse sorting
-    # Necessary for index_sort_map
-    index_sorted, index_order = torch.sort(index)
-    index_order_inverse = torch.argsort(index_order)
-
-    # Get number of neighbors
-    ones = index_sorted.new_ones(1).expand_as(index_sorted)
-    num_neighbors = segment_coo(ones, index_sorted, dim_size=num_atoms)
-    max_num_neighbors = num_neighbors.max()
-
-    # Create a tensor of size [num_atoms, max_num_neighbors] to sort the distances of the neighbors.
-    # Fill with infinity so we can easily remove unused distances later.
-    distance_sort = torch.full([num_atoms * max_num_neighbors], np.inf, device=device)
-
-    # Create an index map to map distances from atom_distance to distance_sort
-    index_neighbor_offset = torch.cumsum(num_neighbors, dim=0) - num_neighbors
-    index_neighbor_offset_expand = torch.repeat_interleave(
-        index_neighbor_offset, num_neighbors
-    )
-    index_sort_map = (
-        index_sorted * max_num_neighbors
-        + torch.arange(len(index_sorted), device=device)
-        - index_neighbor_offset_expand
-    )
-    distance_sort.index_copy_(0, index_sort_map, atom_distance)
-    distance_sort = distance_sort.view(num_atoms, max_num_neighbors)
-
-    # Sort neighboring atoms based on distance
-    distance_sort, index_sort = torch.sort(distance_sort, dim=1)
-
-    # Offset index_sort so that it indexes into index_sorted
-    index_sort = index_sort + index_neighbor_offset.view(-1, 1).expand(
-        -1, max_num_neighbors
-    )
-    # Remove "unused pairs" with infinite distances
-    mask_finite = torch.isfinite(distance_sort)
-    index_sort = torch.masked_select(index_sort, mask_finite)
-
-    # Create indices specifying the order in index_sort
-    order_peratom = torch.arange(max_num_neighbors, device=device)[None, :].expand_as(
-        mask_finite
-    )
-    order_peratom = torch.masked_select(order_peratom, mask_finite)
-
-    # Re-index to obtain order value of each neighbor in index_sorted
-    order = torch.zeros(len(index), device=device, dtype=torch.long)
-    order[index_sort] = order_peratom
-
-    return order[index_order_inverse]
-
-
-def get_inner_idx(idx, dim_size):
-    """
-    Assign an inner index to each element (neighbor) with the same index.
-    For example, with idx=[0 0 0 1 1 1 1 2 2] this returns [0 1 2 0 1 2 3 0 1].
-    These indices allow reshape neighbor indices into a dense matrix.
-    idx has to be sorted for this to work.
-    """
-    ones = idx.new_ones(1).expand_as(idx)
-    num_neighbors = segment_coo(ones, idx, dim_size=dim_size)
-    inner_idx = ragged_range(num_neighbors)
-    return inner_idx
-
-
-def get_edge_id(edge_idx, cell_offsets, num_atoms):
-    cell_basis = cell_offsets.max() - cell_offsets.min() + 1
-    cell_id = (
-        (cell_offsets * cell_offsets.new_tensor([[1, cell_basis, cell_basis**2]]))
-        .sum(-1)
-        .long()
-    )
-    edge_id = edge_idx[0] + edge_idx[1] * num_atoms + cell_id * num_atoms**2
-    return edge_id
-
-
-def get_triplets(graph, num_atoms):
-    """
-    Get all input edges b->a for each output edge c->a.
-    It is possible that b=c, as long as the edges are distinct
-    (i.e. atoms b and c stem from different unit cells).
-
-    Arguments
-    ---------
-    graph: dict of torch.Tensor
-        Contains the graph's edge_index.
-    num_atoms: int
-        Total number of atoms.
-
-    Returns
-    -------
-    Dictionary containing the entries:
-        in: torch.Tensor, shape (num_triplets,)
-            Indices of input edge b->a of each triplet b->a<-c
-        out: torch.Tensor, shape (num_triplets,)
-            Indices of output edge c->a of each triplet b->a<-c
-        out_agg: torch.Tensor, shape (num_triplets,)
-            Indices enumerating the intermediate edges of each output edge.
-            Used for creating a padded matrix and aggregating via matmul.
-    """
-    idx_s, idx_t = graph["edge_index"]  # c->a (source=c, target=a)
-    num_edges = idx_s.size(0)
-
-    value = torch.arange(num_edges, device=idx_s.device, dtype=idx_s.dtype)
-    # Possibly contains multiple copies of the same edge (for periodic interactions)
-    adj = SparseTensor(
-        row=idx_t,
-        col=idx_s,
-        value=value,
-        sparse_sizes=(num_atoms, num_atoms),
-    )
-    adj_edges = adj[idx_t]
-
-    # Edge indices (b->a, c->a) for triplets.
-    idx = {}
-    idx["in"] = adj_edges.storage.value()
-    idx["out"] = adj_edges.storage.row()
-
-    # Remove self-loop triplets
-    # Compare edge indices, not atom indices to correctly handle periodic interactions
-    mask = idx["in"] != idx["out"]
-    idx["in"] = idx["in"][mask]
-    idx["out"] = idx["out"][mask]
-
-    # idx['out'] has to be sorted for this
-    idx["out_agg"] = get_inner_idx(idx["out"], dim_size=num_edges)
-
-    return idx
-
-
-def get_mixed_triplets(
-    graph_in,
-    graph_out,
-    num_atoms,
-    to_outedge=False,
-    return_adj=False,
-    return_agg_idx=False,
-):
-    """
-    Get all output edges (ingoing or outgoing) for each incoming edge.
-    It is possible that in atom=out atom, as long as the edges are distinct
-    (i.e. they stem from different unit cells). In edges and out edges stem
-    from separate graphs (hence "mixed") with shared atoms.
-
-    Arguments
-    ---------
-    graph_in: dict of torch.Tensor
-        Contains the input graph's edge_index and cell_offset.
-    graph_out: dict of torch.Tensor
-        Contains the output graph's edge_index and cell_offset.
-        Input and output graphs use the same atoms, but different edges.
-    num_atoms: int
-        Total number of atoms.
-    to_outedge: bool
-        Whether to map the output to the atom's outgoing edges a->c
-        instead of the ingoing edges c->a.
-    return_adj: bool
-        Whether to output the adjacency (incidence) matrix between output
-        edges and atoms adj_edges.
-    return_agg_idx: bool
-        Whether to output the indices enumerating the intermediate edges
-        of each output edge.
-
-    Returns
-    -------
-    Dictionary containing the entries:
-        in: torch.Tensor, shape (num_triplets,)
-            Indices of input edges
-        out: torch.Tensor, shape (num_triplets,)
-            Indices of output edges
-        adj_edges: SparseTensor, shape (num_edges, num_atoms)
-            Adjacency (incidence) matrix between output edges and atoms,
-            with values specifying the input edges.
-            Only returned if return_adj is True.
-        out_agg: torch.Tensor, shape (num_triplets,)
-            Indices enumerating the intermediate edges of each output edge.
-            Used for creating a padded matrix and aggregating via matmul.
-            Only returned if return_agg_idx is True.
-    """
-    idx_out_s, idx_out_t = graph_out["edge_index"]
-    # c->a (source=c, target=a)
-    idx_in_s, idx_in_t = graph_in["edge_index"]
-    num_edges = idx_out_s.size(0)
-
-    value_in = torch.arange(
-        idx_in_s.size(0), device=idx_in_s.device, dtype=idx_in_s.dtype
-    )
-    # This exploits that SparseTensor can have multiple copies of the same edge!
-    adj_in = SparseTensor(
-        row=idx_in_t,
-        col=idx_in_s,
-        value=value_in,
-        sparse_sizes=(num_atoms, num_atoms),
-    )
-    if to_outedge:
-        adj_edges = adj_in[idx_out_s]
-    else:
-        adj_edges = adj_in[idx_out_t]
-
-    # Edge indices (b->a, c->a) for triplets.
-    idx_in = adj_edges.storage.value()
-    idx_out = adj_edges.storage.row()
-
-    # Remove self-loop triplets c->a<-c or c<-a<-c
-    # Check atom as well as cell offset
-    if to_outedge:
-        idx_atom_in = idx_in_s[idx_in]
-        idx_atom_out = idx_out_t[idx_out]
-        cell_offsets_sum = (
-            graph_out["cell_offset"][idx_out] + graph_in["cell_offset"][idx_in]
-        )
-    else:
-        idx_atom_in = idx_in_s[idx_in]
-        idx_atom_out = idx_out_s[idx_out]
-        cell_offsets_sum = (
-            graph_out["cell_offset"][idx_out] - graph_in["cell_offset"][idx_in]
-        )
-    mask = (idx_atom_in != idx_atom_out) | torch.any(cell_offsets_sum != 0, dim=-1)
-
-    idx = {}
-    if return_adj:
-        idx["adj_edges"] = masked_select_sparsetensor_flat(adj_edges, mask)
-        idx["in"] = idx["adj_edges"].storage.value().clone()
-        idx["out"] = idx["adj_edges"].storage.row()
-    else:
-        idx["in"] = idx_in[mask]
-        idx["out"] = idx_out[mask]
-
-    if return_agg_idx:
-        # idx['out'] has to be sorted
-        idx["out_agg"] = get_inner_idx(idx["out"], dim_size=num_edges)
-
-    return idx
-
-
-def get_quadruplets(
-    main_graph,
-    qint_graph,
-    num_atoms,
-):
-    """
-    Get all d->b for each edge c->a and connection b->a
-    Careful about periodic images!
-    Separate interaction cutoff not supported.
-
-    Arguments
-    ---------
-    main_graph: dict of torch.Tensor
-        Contains the main graph's edge_index and cell_offset.
-        The main graph defines which edges are embedded.
-    qint_graph: dict of torch.Tensor
-        Contains the quadruplet interaction graph's edge_index and
-        cell_offset. main_graph and qint_graph use the same atoms,
-        but different edges.
-    num_atoms: int
-        Total number of atoms.
-
-    Returns
-    -------
-    Dictionary containing the entries:
-        triplet_in['in']: torch.Tensor, shape (nTriplets,)
-            Indices of input edge d->b in triplet d->b->a.
-        triplet_in['out']: torch.Tensor, shape (nTriplets,)
-            Interaction indices of output edge b->a in triplet d->b->a.
-        triplet_out['in']: torch.Tensor, shape (nTriplets,)
-            Interaction indices of input edge b->a in triplet c->a<-b.
-        triplet_out['out']: torch.Tensor, shape (nTriplets,)
-            Indices of output edge c->a in triplet c->a<-b.
-        out: torch.Tensor, shape (nQuadruplets,)
-            Indices of output edge c->a in quadruplet
-        trip_in_to_quad: torch.Tensor, shape (nQuadruplets,)
-            Indices to map from input triplet d->b->a
-            to quadruplet d->b->a<-c.
-        trip_out_to_quad: torch.Tensor, shape (nQuadruplets,)
-            Indices to map from output triplet c->a<-b
-            to quadruplet d->b->a<-c.
-        out_agg: torch.Tensor, shape (num_triplets,)
-            Indices enumerating the intermediate edges of each output edge.
-            Used for creating a padded matrix and aggregating via matmul.
-    """
-    idx_s, _ = main_graph["edge_index"]
-    idx_qint_s, _ = qint_graph["edge_index"]
-    # c->a (source=c, target=a)
-    num_edges = idx_s.size(0)
-    idx = {}
-
-    idx["triplet_in"] = get_mixed_triplets(
-        main_graph,
-        qint_graph,
-        num_atoms,
-        to_outedge=True,
-        return_adj=True,
-    )
-    # Input triplets d->b->a
-
-    idx["triplet_out"] = get_mixed_triplets(
-        qint_graph,
-        main_graph,
-        num_atoms,
-        to_outedge=False,
-    )
-    # Output triplets c->a<-b
-
-    # ---------------- Quadruplets -----------------
-    # Repeat indices by counting the number of input triplets per
-    # intermediate edge ba. segment_coo assumes sorted idx['triplet_in']['out']
-    ones = idx["triplet_in"]["out"].new_ones(1).expand_as(idx["triplet_in"]["out"])
-    num_trip_in_per_inter = segment_coo(
-        ones, idx["triplet_in"]["out"], dim_size=idx_qint_s.size(0)
-    )
-
-    num_trip_out_per_inter = num_trip_in_per_inter[idx["triplet_out"]["in"]]
-    idx["out"] = torch.repeat_interleave(
-        idx["triplet_out"]["out"], num_trip_out_per_inter
-    )
-    idx_inter = torch.repeat_interleave(
-        idx["triplet_out"]["in"], num_trip_out_per_inter
-    )
-    idx["trip_out_to_quad"] = torch.repeat_interleave(
-        torch.arange(
-            len(idx["triplet_out"]["out"]),
-            device=idx_s.device,
-            dtype=idx_s.dtype,
-        ),
-        num_trip_out_per_inter,
-    )
-
-    # Generate input indices by using the adjacency
-    # matrix idx['triplet_in']['adj_edges']
-    idx["triplet_in"]["adj_edges"].set_value_(
-        torch.arange(
-            len(idx["triplet_in"]["in"]),
-            device=idx_s.device,
-            dtype=idx_s.dtype,
-        ),
-        layout="coo",
-    )
-    adj_trip_in_per_trip_out = idx["triplet_in"]["adj_edges"][idx["triplet_out"]["in"]]
-    # Rows in adj_trip_in_per_trip_out are intermediate edges ba
-    idx["trip_in_to_quad"] = adj_trip_in_per_trip_out.storage.value()
-    idx_in = idx["triplet_in"]["in"][idx["trip_in_to_quad"]]
-
-    # Remove quadruplets with c == d
-    # Triplets should already ensure that a != d and b != c
-    # Compare atom indices and cell offsets
-    idx_atom_c = idx_s[idx["out"]]
-    idx_atom_d = idx_s[idx_in]
-
-    cell_offset_cd = (
-        main_graph["cell_offset"][idx_in]
-        + qint_graph["cell_offset"][idx_inter]
-        - main_graph["cell_offset"][idx["out"]]
-    )
-    mask_cd = (idx_atom_c != idx_atom_d) | torch.any(cell_offset_cd != 0, dim=-1)
-
-    idx["out"] = idx["out"][mask_cd]
-    idx["trip_out_to_quad"] = idx["trip_out_to_quad"][mask_cd]
-    idx["trip_in_to_quad"] = idx["trip_in_to_quad"][mask_cd]
-
-    # idx['out'] has to be sorted for this
-    idx["out_agg"] = get_inner_idx(idx["out"], dim_size=num_edges)
-
-    return idx
-=======
-    return angle, idx_kj, idx_ji
->>>>>>> 3e9a0587
+        )