import json
import logging
import os

import random
import numpy as np
import pandas as pd
import torch
import ase
from ase import io, Atoms, neighborlist
from torch_geometric.data import Data, InMemoryDataset
from torch_geometric.transforms import Compose
from torch_geometric.utils import dense_to_sparse
from tqdm import tqdm

from matdeeplearn.common.registry import registry
from matdeeplearn.preprocessor.helpers import (
    clean_up,
    generate_edge_features,
    generate_node_features,
    get_cutoff_distance_matrix,
    calculate_edges_master,
)
import matplotlib.pyplot as plt


def from_config(dataset_config):
    root_path_dict = dataset_config["src"]
    target_path_dict = dataset_config["target_path"]
    pt_path = dataset_config.get("pt_path", None)
    prediction_level = dataset_config.get("prediction_level", "graph")
    preprocess_edges = dataset_config["preprocess_params"]["preprocess_edges"]
    preprocess_edge_features = dataset_config["preprocess_params"]["preprocess_edge_features"]
    preprocess_node_features = dataset_config["preprocess_params"]["preprocess_node_features"]
    cutoff_radius = dataset_config["preprocess_params"]["cutoff_radius"]
    n_neighbors = dataset_config["preprocess_params"]["n_neighbors"]
    num_offsets = dataset_config["preprocess_params"]["num_offsets"]
    edge_dim = dataset_config["preprocess_params"]["edge_dim"]
    data_format = dataset_config.get("data_format", "json")
    image_selfloop = dataset_config.get("image_selfloop", True)
    self_loop = dataset_config.get("self_loop", True)
    node_representation = dataset_config["preprocess_params"].get("node_representation", "onehot")
    additional_attributes = dataset_config.get("additional_attributes", [])
    verbose: bool = dataset_config.get("verbose", True)
    edge_calc_method = dataset_config["preprocess_params"].get("edge_calc_method", "mdl")
    device: str = dataset_config.get("device", "cpu")
    num_samples = dataset_config.get("num_samples", 200)
    print("num_samples:", num_samples)

    processor = DataProcessor(
        root_path=root_path_dict,
        target_file_path=target_path_dict,
        pt_path=pt_path,
        prediction_level=prediction_level,
        preprocess_edges=preprocess_edges,
        preprocess_edge_features=preprocess_edge_features,
        preprocess_node_features=preprocess_node_features,
        r=cutoff_radius,
        n_neighbors=n_neighbors,
        num_offsets=num_offsets,
        edge_dim=edge_dim,
        transforms=dataset_config.get("transforms", []),
        data_format=data_format,
        image_selfloop=image_selfloop,
        self_loop=self_loop,
        node_representation=node_representation,
        additional_attributes=additional_attributes,
        verbose=verbose,
        edge_calc_method=edge_calc_method,
        device=device,
        num_samples=num_samples
    )

    return processor


def process_data(dataset_config):
    processor = from_config(dataset_config)
    dataset = processor.process()

    return dataset


def get_sampling_indices(vn_labels, num_samples):
    prob_distribution = vn_labels / np.sum(vn_labels)
    sampled_indices = np.random.choice(len(vn_labels), size=num_samples, p=prob_distribution.squeeze())

    return sampled_indices


class DataProcessor:
    def __init__(
        self,
        root_path: str,
        target_file_path: str,
        pt_path: str,
        prediction_level: str,
        preprocess_edges,
        preprocess_edge_features,
<<<<<<< HEAD
        preprocess_nodes,
        r: float,
        n_neighbors: int,
        num_offsets: int,
        edge_steps: int,
        num_samples: int,
=======
        preprocess_node_features,     
        r: float,
        n_neighbors: int,
        num_offsets: int,
        edge_dim: int,
>>>>>>> 362e33df
        transforms: list = [],
        data_format: str = "json",
        image_selfloop: bool = True,
        self_loop: bool = True,
        node_representation: str = "onehot",
        additional_attributes: list = [],
        verbose: bool = True,
        edge_calc_method: str = "mdl",
        device: str = "cpu",
    ) -> None:
        """
        create a DataProcessor that processes the raw data and save into data.pt file.

        Parameters
        ----------
            root_path: str
                a path to the root folder for all data

            target_file_path: str
                a path to a CSV file containing target y values

            pt_path: str
                a path to the directory to which data.pt should be saved

            r: float
                cutoff radius

            n_neighbors: int
                max number of neighbors to be considered
                => closest n neighbors will be kept

            edge_dim: int
                step size for creating Gaussian basis for edges
                used in torch.linspace

            transforms: list
                default []. List of transforms to apply to the data.

            data_format: str
                format of the raw data file

            image_selfloop: bool
                if True, add self loop to node and set the distance to
                the distance between node and its closest image

            self_loop: bool
                if True, every node in a graph will have a self loop

            node_representation: str
                a path to a JSON file containing vectorized representations
                of elements of atomic numbers from 1 to 100 inclusive.

                default: one-hot representation

            additional_attributes: list of str
                additional user-specified attributes to be included in
                a Data() object

            verbose: bool
                if True, certain messages will be printed
        """

        self.root_path_dict = root_path
        self.target_file_path_dict = target_file_path
        self.pt_path = pt_path
        self.r = r
        self.prediction_level = prediction_level
        self.preprocess_edges = preprocess_edges
        self.preprocess_edge_features = preprocess_edge_features
<<<<<<< HEAD
        self.preprocess_nodes = preprocess_nodes
=======
        self.preprocess_node_features = preprocess_node_features        
>>>>>>> 362e33df
        self.n_neighbors = n_neighbors
        self.num_offsets = num_offsets
        self.edge_dim = edge_dim
        self.data_format = data_format
        self.image_selfloop = image_selfloop
        self.self_loop = self_loop
        self.node_representation = node_representation
        self.additional_attributes = additional_attributes
        self.verbose = verbose
        self.edge_calc_method = edge_calc_method
        self.device = device
        self.transforms = transforms
        self.disable_tqdm = logging.root.level > logging.INFO
        self.num_samples = num_samples

    def src_check(self):
        '''
        if self.target_file_path:
            return self.ase_wrap()
        else:
            return self.json_wrap()
        '''
        return self.chg_wrap()

    def chg_wrap(self):
        dict_structures = []
        if "data.json" in self.root_path_dict:
            logging.info("Reading one JSON file for multiple structures.")

            f = open(self.root_path)

            logging.info(
                "Loading json file as dict (this might take a while for large json file size)."
            )
            original_structures = json.load(f)
            f.close()

            y = []
            y_dim = (
                len(original_structures[0]["y"])
                if isinstance(original_structures[0]["y"], list)
                else 1
            )

            logging.info("Converting data to standardized form for downstream processing.")
            for i, s in enumerate(tqdm(original_structures, disable=self.disable_tqdm)):
                d = {}

                charge_density = torch.tensor(s["charge_density"], device=self.device, dtype=torch.float)
                pos_vn = charge_density[:, :3]
                vn_labels = charge_density[:, -1].view(-1, 1)
                atomic_numbers_vn = torch.LongTensor([100] * pos_vn.shape[0], device=self.device)

                pos = torch.tensor(s["positions"], device=self.device, dtype=torch.float)
                if "cell" in s:
                    cell = torch.tensor(s["cell"], device=self.device, dtype=torch.float)
                    if cell.shape[0] != 1:
                        cell = cell.view(1, 3, 3)
                else:
                    cell = torch.zeros((3, 3)).unsqueeze(0)
                atomic_numbers = torch.LongTensor(s["atomic_numbers"])

                d["positions"] = torch.cat((pos, pos_vn), dim=0)
                d["cell"] = cell
                d["atomic_numbers"] = torch.cat((atomic_numbers, atomic_numbers_vn), dim=0)
                d["structure_id"] = s["structure_id"]
                d["y"] = vn_labels
                # print(pos_vn.shape, d["y"].shape, pos_vn[0:3], d["y"][0:3])

                dict_structures.append(d)
        else:
            dirs = [d for d in os.listdir(self.root_path_dict) if os.path.isdir(os.path.join(self.root_path_dict, d))]
            for i, dir_name in enumerate(tqdm(dirs, disable=self.disable_tqdm)):
                # if i<100:
                if "singlet" in dir_name:
                    d = {}
                    try:
                        #densities = np.genfromtxt(self.root_path_dict+dir_name+"/densities.csv", skip_header=1, delimiter=',')
                        df = pd.read_csv(self.root_path_dict+dir_name+"/densities.csv", header=0).to_numpy()
                        vn_coords = df[:,0:3]
                        vn_labels = np.expand_dims((df[:,5] + df[:,6]), 1)

                        # indices = random.sample(range(0, df.shape[0]), 200)
                        indices = get_sampling_indices(vn_labels, self.num_samples)

                        pos_vn = torch.tensor(vn_coords[indices, :], device=self.device, dtype=torch.float)
                        atomic_numbers_vn = torch.LongTensor([100] * pos_vn.shape[0], device=self.device)
                        #d["positions_vn"] = vn_coords[indices, :]
                        #d["atomic_numbers_vn"] = torch.LongTensor([100] * df.shape[0])
                        d["y"] = vn_labels[indices, :]

                        ase_structure = io.read(self.root_path_dict+dir_name+"/structure.xsf")
                        pos = torch.tensor(ase_structure.get_positions(), device=self.device, dtype=torch.float)
                        cell = torch.tensor(
                            np.array(ase_structure.get_cell()), device=self.device, dtype=torch.float
                        ).view(1, 3, 3)
                        if (np.array(cell) == np.array([[0.0, 0.0, 0.0],[0.0, 0.0, 0.0],[0.0, 0.0, 0.0]])).all():
                            cell = torch.zeros((3,3)).unsqueeze(0)
                        atomic_numbers = torch.LongTensor(ase_structure.get_atomic_numbers())

                        d["positions"] = torch.cat((pos, pos_vn), dim=0)
                        d["cell"] = cell
                        d["atomic_numbers"] = torch.cat((atomic_numbers, atomic_numbers_vn), dim=0)
                        d["structure_id"] = str(dir_name)
                        dict_structures.append(d)
                        # print(dir_name, df.shape, pos_vn.shape, d["y"].shape, pos_vn[0:3], d["y"][0:3], ase_structure)
                    except Exception as e:
                        pass

        return dict_structures

    def ase_wrap(self):
        """
        raw files are ase readable and self.target_file_path is not None
        """
        logging.info("Reading individual structures using ASE.")

        df = pd.read_csv(self.target_file_path, header=None)
        file_names = df[0].to_list()
        y = df.iloc[:, 1:].to_numpy()

        dict_structures = []
        ase_structures = []

        logging.info("Converting data to standardized form for downstream processing.")
        for i, structure_id in enumerate(file_names):
            p = os.path.join(self.root_path, str(structure_id) + "." + self.data_format)
            ase_structures.append(io.read(p))

        for i, s in enumerate(tqdm(ase_structures, disable=self.disable_tqdm)):
            d = {}
            pos = torch.tensor(s.get_positions(), device=self.device, dtype=torch.float)
            cell = torch.tensor(
                np.array(s.get_cell()), device=self.device, dtype=torch.float
            ).view(1, 3, 3)
            if (np.array(cell) == np.array([[0.0, 0.0, 0.0],[0.0, 0.0, 0.0],[0.0, 0.0, 0.0]])).all():
                cell = torch.zeros((3,3)).unsqueeze(0)
            atomic_numbers = torch.LongTensor(s.get_atomic_numbers())

            d["positions"] = pos
            d["cell"] = cell
            d["atomic_numbers"] = atomic_numbers
            d["structure_id"] = str(file_names[i])

            # add additional attributes
            if self.additional_attributes:
                attributes = self.get_csv_additional_attributes(d["structure_id"])
                for k, v in attributes.items():
                    d[k] = v

            d["y"] = y[i]

            dict_structures.append(d)

        return dict_structures

    def get_csv_additional_attributes(self, structure_id):
        """
        load additional attributes specified by the user
        """

        attributes = {}

        for attr in self.additional_attributes:
            p = os.path.join(self.root_path, structure_id + "_" + attr + ".csv")
            values = np.genfromtxt(p, delimiter=",", dtype=float, encoding=None)
            values = torch.tensor(values, device=self.device, dtype=torch.float)
            attributes[attr] = values

        return attributes

    def json_wrap(self):
        """
        all structures are saved in a single json file
        """
        logging.info("Reading one JSON file for multiple structures.")

        f = open(self.root_path)

        logging.info(
            "Loading json file as dict (this might take a while for large json file size)."
        )
        original_structures = json.load(f)
        f.close()

        dict_structures = []
        logging.info("Converting data to standardized form for downstream processing.")
        for i, s in enumerate(tqdm(original_structures, disable=self.disable_tqdm)):
            d = {}
            if (len(s["atomic_numbers"]) == 1):
                continue
            pos = torch.tensor(s["positions"], device=self.device, dtype=torch.float)
            if "cell" in s:
                cell = torch.tensor(s["cell"], device=self.device, dtype=torch.float)
                if cell.shape[0] != 1:
                    cell = cell.view(1,3,3)
            else:
                cell = torch.zeros((3,3)).unsqueeze(0)
            atomic_numbers = torch.LongTensor(s["atomic_numbers"])

            d["positions"] = pos
            d["cell"] = cell
            d["atomic_numbers"] = atomic_numbers
            d["structure_id"] = s["structure_id"]

            # add additional attributes
            if self.additional_attributes:
                for attr in self.additional_attributes:
                    d[attr] = torch.tensor(
                        s[attr], device=self.device, dtype=torch.float
                    )

            dict_structures.append(d)

            # check y types
            _y = s["y"]
            if isinstance(_y, list) == False:
                _y = np.array([_y], dtype=np.float32)
            else:
                _y = np.array(_y, dtype=np.float32)
            #if isinstance(_y, str):
            #    _y = float(_y)
            #elif isinstance(_y, list):
            #    _y = [float(each) for each in _y]

            y.append(_y)

            d["y"] = np.array(_y)

        y = np.array(y)
        return dict_structures

    def process(self, save=True):

        data_list={}
        if isinstance(self.root_path_dict, dict):

            if self.root_path_dict.get("train"):
                self.root_path = self.root_path_dict["train"]
                if self.target_file_path_dict:
                    self.target_file_path = self.target_file_path_dict["train"]
                else:
                    self.target_file_path = self.target_file_path_dict
                logging.info("Train dataset found at {}".format(self.root_path))
                logging.info("Processing device: {}".format(self.device))

                dict_structures = self.src_check()
                data_list["train"] = self.get_data_list(dict_structures)
                data, slices = InMemoryDataset.collate(data_list["train"])

                if save:
                    if self.pt_path:
                        save_path = os.path.join(self.pt_path, "data_train.pt")
                    torch.save((data, slices), save_path)
                    logging.info("Processed train data saved successfully.")

            if self.root_path_dict.get("val"):
                self.root_path = self.root_path_dict["val"]
                if self.target_file_path_dict:
                    self.target_file_path = self.target_file_path_dict["val"]
                else:
                    self.target_file_path = self.target_file_path_dict
                logging.info("Val dataset found at {}".format(self.root_path))
                logging.info("Processing device: {}".format(self.device))

                dict_structures = self.src_check()
                data_list["val"] = self.get_data_list(dict_structures)
                data, slices = InMemoryDataset.collate(data_list["val"])

                if save:
                    if self.pt_path:
                        save_path = os.path.join(self.pt_path, "data_val.pt")
                    torch.save((data, slices), save_path)
                    logging.info("Processed val data saved successfully.")

            if self.root_path_dict.get("test"):
                self.root_path = self.root_path_dict["test"]
                if self.target_file_path_dict:
                    self.target_file_path = self.target_file_path_dict["test"]
                else:
                    self.target_file_path = self.target_file_path_dict
                logging.info("Test dataset found at {}".format(self.root_path))
                logging.info("Processing device: {}".format(self.device))

                dict_structures = self.src_check()
                data_list["test"] = self.get_data_list(dict_structures)
                data, slices = InMemoryDataset.collate(data_list["test"])

                if save:
                    if self.pt_path:
                        save_path = os.path.join(self.pt_path, "data_test.pt")
                    torch.save((data, slices), save_path)
                    logging.info("Processed test data saved successfully.")

            if self.root_path_dict.get("predict"):
                self.root_path = self.root_path_dict["predict"]
                if self.target_file_path_dict:
                    self.target_file_path = self.target_file_path_dict["predict"]
                else:
                    self.target_file_path = self.target_file_path_dict
                logging.info("Predict dataset found at {}".format(self.root_path))
                logging.info("Processing device: {}".format(self.device))

                dict_structures = self.src_check()
                data_list["predict"] = self.get_data_list(dict_structures)
                data, slices = InMemoryDataset.collate(data_list["predict"])

                if save:
                    if self.pt_path:
                        save_path = os.path.join(self.pt_path, "data_predict.pt")
                    torch.save((data, slices), save_path)
                    logging.info("Processed predict data saved successfully.")

        else:
            self.root_path = self.root_path_dict
            self.target_file_path = self.target_file_path_dict
            logging.info("Single dataset found at {}".format(self.root_path))
            logging.info("Processing device: {}".format(self.device))

            dict_structures = self.src_check()
            data_list["full"] = self.get_data_list(dict_structures)
            data, slices = InMemoryDataset.collate(data_list["full"])

            if save:
                if self.pt_path:
                    save_path = os.path.join(self.pt_path, "data.pt")
                torch.save((data, slices), save_path)
                logging.info("Processed data saved successfully.")

        return data_list

    def get_data_list(self, dict_structures):
        n_structures = len(dict_structures)
        data_list = [Data() for _ in range(n_structures)]

        logging.info("Getting torch_geometric.data.Data() objects.")

        for i, sdict in enumerate(tqdm(dict_structures, disable=self.disable_tqdm)):
            #target_val = y[i]
            data = data_list[i]

            pos = sdict["positions"]
            cell = sdict["cell"]
            atomic_numbers = sdict["atomic_numbers"]
            #data.structure_id = [[structure_id] * len(data.y)]
            structure_id = sdict["structure_id"]

            data.n_atoms = len(atomic_numbers)
            data.pos = pos
            data.cell = cell
            data.structure_id = [structure_id]
            data.z = atomic_numbers
            data.u = torch.Tensor(np.zeros((3))[np.newaxis, ...])

            target_val = sdict["y"]
            # Data.y.dim()should equal 2, with dimensions of either (1, n) for graph-level labels or (n_atoms, n) for node level labels, where n is length of label vector (usually n=1)
            data.y = torch.Tensor(np.array(target_val))
            '''
            if self.prediction_level == "graph":
                if data.y.dim() > 1 and data.y.shape[0] != 0:
                    raise ValueError('Target labels do not have the correct dimensions for graph-level prediction.')
                elif data.y.dim() == 1:             
                    data.y = data.y.unsqueeze(0)
            elif self.prediction_level == "node":
                if data.y.shape[0] != data.n_atoms:
                    raise ValueError('Target labels do not have the correct dimensions for node-level prediction.')
                elif data.y.dim() == 1:
                    data.y = data.y.unsqueeze(1)            
            '''
            if self.preprocess_edges == True:
                edge_gen_out = calculate_edges_master(
                    self.edge_calc_method,
                    self.r,
                    self.n_neighbors,
                    self.num_offsets,
                    structure_id,
                    cell,
                    pos,
                    atomic_numbers,
                )
                edge_indices = edge_gen_out["edge_index"]
                edge_weights = edge_gen_out["edge_weights"]
                cell_offsets = edge_gen_out["cell_offsets"]
                edge_vec = edge_gen_out["edge_vec"]
                neighbors = edge_gen_out["neighbors"]
                if(edge_vec.dim() > 2):
                    edge_vec = edge_vec[edge_indices[0], edge_indices[1]]

                data.edge_index, data.edge_weight = edge_indices, edge_weights
                data.edge_vec = edge_vec
                data.cell_offsets = cell_offsets
                data.neighbors = neighbors

                data.edge_descriptor = {}
                # data.edge_descriptor["mask"] = cd_matrix_masked
                data.edge_descriptor["distance"] = edge_weights
<<<<<<< HEAD
                data.distances = edge_weights

                edge_mask = torch.zeros_like(edge_indices[0])
                edge_mask[(atomic_numbers[edge_indices[0]] == 100) & (atomic_numbers[edge_indices[1]] == 100)] = 0  # virtual node to virtual node
                edge_mask[(atomic_numbers[edge_indices[0]] != 100) & (atomic_numbers[edge_indices[1]] == 100)] = 1  # regular node to virtual node
                edge_mask[(atomic_numbers[edge_indices[0]] == 100) & (atomic_numbers[edge_indices[1]] != 100)] = 2  # virtual node to regular node
                edge_mask[(atomic_numbers[edge_indices[0]] != 100) & (atomic_numbers[edge_indices[1]] != 100)] = 3  # regular node to regular node

                data.edge_mask = edge_mask
=======
                # data.distances = edge_weights
            
>>>>>>> 362e33df

            # add additional attributes
            if self.additional_attributes:
                for attr in self.additional_attributes:
                    data.__setattr__(attr, sdict[attr])

<<<<<<< HEAD
        if self.preprocess_nodes == True:
=======
        if self.preprocess_node_features == True:            
>>>>>>> 362e33df
            logging.info("Generating node features...")
            generate_node_features(data_list, self.n_neighbors, device=self.device)

        if self.preprocess_edge_features == True:
            logging.info("Generating edge features...")
            generate_edge_features(data_list, self.edge_dim, self.r, device=self.device)

        # compile non-otf transforms
        logging.debug("Applying transforms.")

        # Ensure GetY exists to prevent downstream model errors
        assert "GetY" in [
            tf["name"] for tf in self.transforms
        ], "The target transform GetY is required in config."

        transforms_list = []
        for transform in self.transforms:
            if not transform.get("otf_transform", False):
                transforms_list.append(
                    registry.get_transform_class(
                        transform["name"],
                        **({} if transform["args"] is None else transform["args"])
                    )
                )
        composition = Compose(transforms_list)

        # apply transforms
        for data in data_list:
            composition(data)

        clean_up(data_list, ["edge_descriptor"])

        return data_list<|MERGE_RESOLUTION|>--- conflicted
+++ resolved
@@ -97,20 +97,11 @@
         prediction_level: str,
         preprocess_edges,
         preprocess_edge_features,
-<<<<<<< HEAD
-        preprocess_nodes,
-        r: float,
-        n_neighbors: int,
-        num_offsets: int,
-        edge_steps: int,
-        num_samples: int,
-=======
         preprocess_node_features,     
         r: float,
         n_neighbors: int,
         num_offsets: int,
         edge_dim: int,
->>>>>>> 362e33df
         transforms: list = [],
         data_format: str = "json",
         image_selfloop: bool = True,
@@ -120,6 +111,7 @@
         verbose: bool = True,
         edge_calc_method: str = "mdl",
         device: str = "cpu",
+        num_samples: int = 200
     ) -> None:
         """
         create a DataProcessor that processes the raw data and save into data.pt file.
@@ -180,11 +172,7 @@
         self.prediction_level = prediction_level
         self.preprocess_edges = preprocess_edges
         self.preprocess_edge_features = preprocess_edge_features
-<<<<<<< HEAD
-        self.preprocess_nodes = preprocess_nodes
-=======
-        self.preprocess_node_features = preprocess_node_features        
->>>>>>> 362e33df
+        self.preprocess_node_features = preprocess_node_features
         self.n_neighbors = n_neighbors
         self.num_offsets = num_offsets
         self.edge_dim = edge_dim
@@ -581,7 +569,7 @@
                 data.edge_descriptor = {}
                 # data.edge_descriptor["mask"] = cd_matrix_masked
                 data.edge_descriptor["distance"] = edge_weights
-<<<<<<< HEAD
+
                 data.distances = edge_weights
 
                 edge_mask = torch.zeros_like(edge_indices[0])
@@ -591,21 +579,15 @@
                 edge_mask[(atomic_numbers[edge_indices[0]] != 100) & (atomic_numbers[edge_indices[1]] != 100)] = 3  # regular node to regular node
 
                 data.edge_mask = edge_mask
-=======
-                # data.distances = edge_weights
-            
->>>>>>> 362e33df
+
 
             # add additional attributes
             if self.additional_attributes:
                 for attr in self.additional_attributes:
                     data.__setattr__(attr, sdict[attr])
 
-<<<<<<< HEAD
-        if self.preprocess_nodes == True:
-=======
-        if self.preprocess_node_features == True:            
->>>>>>> 362e33df
+
+        if self.preprocess_node_features == True:
             logging.info("Generating node features...")
             generate_node_features(data_list, self.n_neighbors, device=self.device)
 
