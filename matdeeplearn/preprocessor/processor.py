--- conflicted
+++ resolved
@@ -563,10 +563,7 @@
                         data,
                         self.edge_steps,
                         self.r,
-<<<<<<< HEAD
-=======
                         self.preprocess_kwargs.get("rescale", 1),
->>>>>>> 6dbdf56d
                         device=self.device,
                     )
 
