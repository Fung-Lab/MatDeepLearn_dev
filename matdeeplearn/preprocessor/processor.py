import json
import logging
import os

import numpy as np
import pandas as pd
import torch
import ase
from ase import io, Atoms, neighborlist
from torch_geometric.data import Data, InMemoryDataset
from torch_geometric.transforms import Compose
from torch_geometric.utils import dense_to_sparse
from tqdm import tqdm

from matdeeplearn.common.registry import registry
from matdeeplearn.preprocessor.helpers import (
    clean_up,
    generate_edge_features,
    generate_node_features,
    get_cutoff_distance_matrix,
)


def process_data(dataset_config):
    root_path = dataset_config["src"]
    target_path = dataset_config["target_path"]
    pt_path = dataset_config.get("pt_path", None)
    cutoff_radius = dataset_config["cutoff_radius"]
    n_neighbors = dataset_config["n_neighbors"]
    edge_steps = dataset_config["edge_steps"]
    data_format = dataset_config.get("data_format", "json")
    image_selfloop = dataset_config.get("image_selfloop", True)
    self_loop = dataset_config.get("self_loop", True)
    node_representation = dataset_config.get("node_representation", "onehot")
    additional_attributes = dataset_config.get("additional_attributes", [])
    verbose: bool = dataset_config.get("verbose", True)
    all_neighbors = dataset_config["all_neighbors"]
    device: str = dataset_config.get("device", "cpu")

    processor = DataProcessor(
        root_path=root_path,
        target_file_path=target_path,
        pt_path=pt_path,
        r=cutoff_radius,
        n_neighbors=n_neighbors,
        edge_steps=edge_steps,
        transforms=dataset_config.get("transforms", []),
        data_format=data_format,
        image_selfloop=image_selfloop,
        self_loop=self_loop,
        node_representation=node_representation,
        additional_attributes=additional_attributes,
        verbose=verbose,
        all_neighbors=all_neighbors,
        device=device,
    )
    processor.process()


class DataProcessor:
    def __init__(
        self,
        root_path: str,
        target_file_path: str,
        pt_path: str,
        r: float,
        n_neighbors: int,
        edge_steps: int,
        transforms: list = [],
        data_format: str = "json",
        image_selfloop: bool = True,
        self_loop: bool = True,
        node_representation: str = "onehot",
        additional_attributes: list = [],
        verbose: bool = True,
        all_neighbors: bool = False,
        device: str = "cpu",
    ) -> None:
        """
        create a DataProcessor that processes the raw data and save into data.pt file.

        Parameters
        ----------
            root_path: str
                a path to the root folder for all data

            target_file_path: str
                a path to a CSV file containing target y values

            pt_path: str
                a path to the directory to which data.pt should be saved

            r: float
                cutoff radius

            n_neighbors: int
                max number of neighbors to be considered
                => closest n neighbors will be kept

            edge_steps: int
                step size for creating Gaussian basis for edges
                used in torch.linspace

            transforms: list
                default []. List of transforms to apply to the data.

            data_format: str
                format of the raw data file

            image_selfloop: bool
                if True, add self loop to node and set the distance to
                the distance between node and its closest image

            self_loop: bool
                if True, every node in a graph will have a self loop

            node_representation: str
                a path to a JSON file containing vectorized representations
                of elements of atomic numbers from 1 to 100 inclusive.

                default: one-hot representation

            additional_attributes: list of str
                additional user-specified attributes to be included in
                a Data() object

            verbose: bool
                if True, certain messages will be printed
        """

        self.root_path = root_path
        self.target_file_path = target_file_path
        self.pt_path = pt_path
        self.r = r
        self.n_neighbors = n_neighbors
        self.edge_steps = edge_steps
        self.data_format = data_format
        self.image_selfloop = image_selfloop
        self.self_loop = self_loop
        self.node_representation = node_representation
        self.additional_attributes = additional_attributes
        self.verbose = verbose
        self.all_neighbors = all_neighbors
        self.device = device
        self.transforms = transforms
        self.disable_tqdm = logging.root.level > logging.INFO

    def src_check(self):
        if self.target_file_path:
            return self.ase_wrap()
        else:
            return self.json_wrap()

    def ase_wrap(self):
        """
        raw files are ase readable and self.target_file_path is not None
        """
        logging.info("Reading individual structures using ASE.")

        df = pd.read_csv(self.target_file_path, header=None)
        file_names = df[0].to_list()
        y = df.iloc[:, 1:].to_numpy()

        dict_structures = []
        ase_structures = []

        logging.info("Converting data to standardized form for downstream processing.")
        for i, structure_id in enumerate(file_names):
            p = os.path.join(self.root_path, str(structure_id) + "." + self.data_format)
            ase_structures.append(io.read(p))

        for i, s in enumerate(tqdm(ase_structures, disable=self.disable_tqdm)):
            d = {}
            pos = torch.tensor(s.get_positions(), device=self.device, dtype=torch.float)
            cell = torch.tensor(
                np.array(s.get_cell()), device=self.device, dtype=torch.float
            )
            atomic_numbers = torch.LongTensor(s.get_atomic_numbers())

            d["positions"] = pos
            d["cell"] = cell
            d["atomic_numbers"] = atomic_numbers
            d["structure_id"] = str(file_names[i])

            # add additional attributes
            if self.additional_attributes:
                attributes = self.get_csv_additional_attributes(d["structure_id"])
                for k, v in attributes.items():
                    d[k] = v

            dict_structures.append(d)

        return dict_structures, y

    def get_csv_additional_attributes(self, structure_id):
        """
        load additional attributes specified by the user
        """

        attributes = {}

        for attr in self.additional_attributes:
            p = os.path.join(self.root_path, structure_id + "_" + attr + ".csv")
            values = np.genfromtxt(p, delimiter=",", dtype=float, encoding=None)
            values = torch.tensor(values, device=self.device, dtype=torch.float)
            attributes[attr] = values

        return attributes

    def json_wrap(self):
        """
        all structures are saved in a single json file
        """
        logging.info("Reading one JSON file for multiple structures.")

        f = open(self.root_path)

        logging.info(
            "Loading json file as dict (this might take a while for large json file size)."
        )
        original_structures = json.load(f)
        f.close()

        dict_structures = []
        y = []
        y_dim = (
            len(original_structures[0]["y"])
            if isinstance(original_structures[0]["y"], list)
            else 1
        )

        logging.info("Converting data to standardized form for downstream processing.")
        for i, s in enumerate(tqdm(original_structures, disable=self.disable_tqdm)):
            d = {}
            pos = torch.tensor(s["positions"], device=self.device, dtype=torch.float)
            cell = torch.tensor(s["cell"], device=self.device, dtype=torch.float)
            atomic_numbers = torch.LongTensor(s["atomic_numbers"])

            d["positions"] = pos
            d["cell"] = cell
            d["atomic_numbers"] = atomic_numbers
            d["structure_id"] = s["structure_id"]

            # add additional attributes
            if self.additional_attributes:
                for attr in self.additional_attributes:
                    d[attr] = torch.tensor(
                        s[attr], device=self.device, dtype=torch.float
                    )

            dict_structures.append(d)

            # check y types
            _y = s["y"]
            if isinstance(_y, str):
                _y = float(_y)
            elif isinstance(_y, list):
                _y = [float(each) for each in _y]
            y.append(_y)

        y = np.array(y).reshape(-1, y_dim)
        return dict_structures, y

    def process(self, save=True):
        logging.info("Data found at {}".format(self.root_path))
        logging.info("Processing device: {}".format(self.device))

        dict_structures, y = self.src_check()
        data_list = self.get_data_list(dict_structures, y)
        data, slices = InMemoryDataset.collate(data_list)

        if save:
            if self.pt_path:
                save_path = os.path.join(self.pt_path, "data.pt")

            torch.save((data, slices), save_path)
            logging.info("Processed data saved successfully.")

        return data_list

    def get_data_list(self, dict_structures, y):
        n_structures = len(dict_structures)
        data_list = [Data() for _ in range(n_structures)]

        logging.info("Getting torch_geometric.data.Data() objects.")

        for i, sdict in enumerate(tqdm(dict_structures, disable=self.disable_tqdm)):
            target_val = y[i]
            data = data_list[i]

            pos = sdict["positions"]
            cell = sdict["cell"]
            atomic_numbers = sdict["atomic_numbers"]
            structure_id = sdict["structure_id"]
<<<<<<< HEAD
            
            if self.all_neighbors == False:
                cd_matrix, cell_offsets = get_cutoff_distance_matrix(
                    pos,
                    cell,
                    self.r,
                    self.n_neighbors,
                    image_selfloop=self.image_selfloop,
                    device=self.device,
                )
                edge_indices, edge_weights = dense_to_sparse(cd_matrix)
            elif self.all_neighbors == True:
                cd_matrix, cell_offsets = get_cutoff_distance_matrix(
                    pos,
                    cell,
                    self.r,
                    self.n_neighbors,
                    image_selfloop=self.image_selfloop,
                    device=self.device,
                )
                edge_indices, edge_weights = dense_to_sparse(cd_matrix)
                
                first_idex, second_idex, rij, rij_vec, shifts = ase.neighborlist.primitive_neighbor_list("ijdDS", (True,True,True), ase.geometry.complete_cell(cell), pos.numpy(), cutoff=self.r, self_interaction=False, use_scaled_positions=False)   
                # Eliminate true self-edges that don't cross periodic boundaries (https://github.com/mir-group/nequip/blob/main/nequip/data/AtomicData.py)
                bad_edge = first_idex == second_idex
                bad_edge &= np.all(shifts == 0, axis=1)
                keep_edge = ~bad_edge
                first_idex = first_idex[keep_edge]
                second_idex = second_idex[keep_edge]
                rij = rij[keep_edge] 
                rij_vec = rij_vec[keep_edge]
                shifts = shifts[keep_edge]
                # get closest n neighbors
                if len(rij) > self.n_neighbors:
                    _, topk_indices = torch.topk(torch.tensor(rij), self.n_neighbors, largest=False, sorted=False)
                    first_idex = first_idex[topk_indices]
                    second_idex = second_idex[topk_indices]
                    rij = rij[topk_indices] 
                    rij_vec = rij_vec[topk_indices]
                    shifts = shifts[topk_indices]    
                                  
                edge_indices = torch.stack([torch.LongTensor(torch.tensor(first_idex)), torch.LongTensor(torch.tensor(second_idex))], dim=0)
                edge_vec = torch.tensor(rij_vec).float()
                edge_weights = torch.tensor(rij).float()   
                cell_offsets = torch.tensor(shifts).int()                
                
                
=======

            cd_matrix, cell_offsets, atom_rij = get_cutoff_distance_matrix(
                pos,
                cell,
                self.r,
                self.n_neighbors,
                image_selfloop=self.image_selfloop,
                device=self.device,
            )

            edge_indices, edge_weights = dense_to_sparse(cd_matrix)
            if(atom_rij.dim() > 1):
                edge_vec = atom_rij[edge_indices[0], edge_indices[1]]

>>>>>>> 62442186
            data.n_atoms = len(atomic_numbers)
            data.pos = pos
            data.cell = cell
            data.y = torch.Tensor(np.array([target_val]))
            data.z = atomic_numbers
            data.u = torch.Tensor(np.zeros((3))[np.newaxis, ...])
            data.edge_index, data.edge_weight = edge_indices, edge_weights
            data.edge_vec = edge_vec
            data.cell_offsets = cell_offsets

            data.edge_descriptor = {}
            # data.edge_descriptor["mask"] = cd_matrix_masked
            data.edge_descriptor["distance"] = edge_weights
            data.distances = edge_weights
            data.structure_id = [[structure_id] * len(data.y)]

            # add additional attributes
            if self.additional_attributes:
                for attr in self.additional_attributes:
                    data.__setattr__(attr, sdict[attr])

        logging.info("Generating node features...")
        generate_node_features(data_list, self.n_neighbors, device=self.device)

        logging.info("Generating edge features...")
        generate_edge_features(data_list, self.edge_steps, self.r, device=self.device)

        # compile non-otf transforms
        logging.debug("Applying transforms.")

        # Ensure GetY exists to prevent downstream model errors
        assert "GetY" in [
            tf["name"] for tf in self.transforms
        ], "The target transform GetY is required in config."

        transforms_list = []
        for transform in self.transforms:
            if not transform.get("otf", False):
                transforms_list.append(
                    registry.get_transform_class(
                        transform["name"],
                        **({} if transform["args"] is None else transform["args"])
                    )
                )

        composition = Compose(transforms_list)

        # apply transforms
        for data in data_list:
            composition(data)

        clean_up(data_list, ["edge_descriptor"])

        return data_list<|MERGE_RESOLUTION|>--- conflicted
+++ resolved
@@ -292,10 +292,8 @@
             cell = sdict["cell"]
             atomic_numbers = sdict["atomic_numbers"]
             structure_id = sdict["structure_id"]
-<<<<<<< HEAD
-            
             if self.all_neighbors == False:
-                cd_matrix, cell_offsets = get_cutoff_distance_matrix(
+                cd_matrix, cell_offsets, atom_rij = get_cutoff_distance_matrix(
                     pos,
                     cell,
                     self.r,
@@ -304,6 +302,8 @@
                     device=self.device,
                 )
                 edge_indices, edge_weights = dense_to_sparse(cd_matrix)
+                if(atom_rij.dim() > 1):
+                  edge_vec = atom_rij[edge_indices[0], edge_indices[1]]
             elif self.all_neighbors == True:
                 cd_matrix, cell_offsets = get_cutoff_distance_matrix(
                     pos,
@@ -339,23 +339,6 @@
                 edge_weights = torch.tensor(rij).float()   
                 cell_offsets = torch.tensor(shifts).int()                
                 
-                
-=======
-
-            cd_matrix, cell_offsets, atom_rij = get_cutoff_distance_matrix(
-                pos,
-                cell,
-                self.r,
-                self.n_neighbors,
-                image_selfloop=self.image_selfloop,
-                device=self.device,
-            )
-
-            edge_indices, edge_weights = dense_to_sparse(cd_matrix)
-            if(atom_rij.dim() > 1):
-                edge_vec = atom_rij[edge_indices[0], edge_indices[1]]
-
->>>>>>> 62442186
             data.n_atoms = len(atomic_numbers)
             data.pos = pos
             data.cell = cell
