"""
Borrowed from https://github.com/Open-Catalyst-Project.

Registry is central source of truth. Inspired from Redux's concept of
global store, Registry maintains mappings of various information to unique
keys. Special functions in registry can be used as decorators to register
different kind of classes.

Import the global registry object using

``from matdeeplearn.common.registry import registry``

Various decorators for registry different kind of classes with unique keys

- Register a model: ``@registry.register_model``
"""
import importlib
from typing import Callable


def _get_absolute_mapping(name: str):
    # in this case, the `name` should be the fully qualified name of the class
    # e.g., `matdeeplearn.tasks.base_task.BaseTask`
    # we can use importlib to get the module (e.g., `matdeeplearn.tasks.base_task`)
    # and then import the class (e.g., `BaseTask`)

    module_name = ".".join(name.split(".")[:-1])
    class_name = name.split(".")[-1]

    try:
        module = importlib.import_module(module_name)
    except (ModuleNotFoundError, ValueError) as e:
        raise RuntimeError(
            f"Could not import module {module_name=} for import {name=}"
        ) from e

    try:
        return getattr(module, class_name)
    except AttributeError as e:
        raise RuntimeError(
            f"Could not import class {class_name=} from module {module_name=}"
        ) from e


class Registry:
    r"""Class for registry object which acts as central source of truth."""
    mapping = {
        # Mappings to respective classes.
        "task_name_mapping": {},
        "dataset_name_mapping": {},
        "model_name_mapping": {},
        "logger_name_mapping": {},
        "trainer_name_mapping": {},
        "loss_name_mapping": {},
        "state": {},
        "transforms": {},
<<<<<<< HEAD
        "jobs": {},
        "data_types": {},
=======
>>>>>>> 3e9a0587
    }

    @classmethod
    def register_task(cls, name):
        r"""Register a new task to registry with key 'name'
        Args:
            name: Key with which the task will be registered.
        Usage::
            from matdeeplearn.common.registry import registry
            from matdeeplearn.tasks import BaseTask
            @registry.register_task("train")
            class TrainTask(BaseTask):
                ...
        """

        def wrap(func):
            cls.mapping["task_name_mapping"][name] = func
            return func

        return wrap

    @classmethod
    def register_dataset(cls, name):
        r"""Register a dataset to registry with key 'name'

        Args:
            name: Key with which the dataset will be registered.

        Usage::

            from matdeeplearn.common.registry import registry
            from matdeeplearn.datasets import BaseDataset

            @registry.register_dataset("qm9")
            class QM9(BaseDataset):
                ...
        """

        def wrap(func):
            cls.mapping["dataset_name_mapping"][name] = func
            return func

        return wrap

    @classmethod
    def register_model(cls, name):
        r"""Register a model to registry with key 'name'

        Args:
            name: Key with which the model will be registered.

        Usage::

            from matdeeplearn.common.registry import registry
            from matdeeplearn.modules.layers import CGCNNConv

            @registry.register_model("cgcnn")
            class CGCNN():
                ...
        """

        def wrap(func):
            cls.mapping["model_name_mapping"][name] = func
            return func

        return wrap

    @classmethod
    def register_logger(cls, name):
        r"""Register a logger to registry with key 'name'

        Args:
            name: Key with which the logger will be registered.

        Usage::

            from matdeeplearn.common.registry import registry

            @registry.register_logger("tensorboard")
            class WandB():
                ...
        """

        def wrap(func):
            from matdeeplearn.common.logger import Logger

            assert issubclass(func, Logger), "All loggers must inherit Logger class"
            cls.mapping["logger_name_mapping"][name] = func
            return func

        return wrap

    @classmethod
    def register_trainer(cls, name):
        r"""Register a trainer to registry with key 'name'

        Args:
            name: Key with which the trainer will be registered.

        Usage::

            from matdeeplearn.common.registry import registry

            @registry.register_trainer("active_discovery")
            class ActiveDiscoveryTrainer():
                ...
        """

        def wrap(func):
            cls.mapping["trainer_name_mapping"][name] = func
            return func

        return wrap

    @classmethod
    def register_loss(cls, name):
        r"""Register a loss class to registry with key 'name'

        Args:
            name: Key with which the trainer will be registered.

        Usage::

            from matdeeplearn.common.registry import registry

            @registry.register_loss("dos_loss")
            class DOSLoss():
                ...
        """

        def wrap(func):
            cls.mapping["loss_name_mapping"][name] = func
            return func

        return wrap

    @classmethod
    def register(cls, name, obj):
        r"""Register an item to registry with key 'name'

        Args:
            name: Key with which the item will be registered.

        Usage::

            from matdeeplearn.common.registry import registry

            registry.register("config", {})
        """
        path = name.split(".")
        current = cls.mapping["state"]

        for part in path[:-1]:
            if part not in current:
                current[part] = {}
            current = current[part]

        current[path[-1]] = obj

    @classmethod
    def register_transform(cls, transform_name: str):
        """Registers a transform function for bookkeeping."""

        def wrap_func(transform: Callable):
            cls.mapping["transforms"][transform_name] = transform
            return transform

        return wrap_func

    @classmethod
<<<<<<< HEAD
    def register_job(cls, job_name: str):
        """Registers a job function for bookkeeping."""

        def wrap_func(job: object):
            cls.mapping["jobs"][job_name] = job
            return job

        return wrap_func

    @classmethod
    def register_data_type(cls, name: str):
        """Registers a data type for bookkeeping."""

        def wrap_func(data_type: object):
            cls.mapping["data_types"][name] = data_type
            return data_type

        return wrap_func

    @classmethod
=======
>>>>>>> 3e9a0587
    def __import_error(cls, name: str, mapping_name: str):
        kind = mapping_name[: -len("_name_mapping")]
        mapping = cls.mapping.get(mapping_name, {})
        existing_keys = list(mapping.keys())

        existing_cls_path = (
            mapping.get(existing_keys[-1], None) if existing_keys else None
        )
        if existing_cls_path is not None:
            existing_cls_path = (
                f"{existing_cls_path.__module__}.{existing_cls_path.__qualname__}"
            )
        else:
            existing_cls_path = "matdeeplearn.trainers.PropertyTrainer"

        existing_keys = [f"'{name}'" for name in existing_keys]
        existing_keys = ", ".join(existing_keys[:-1]) + " or " + existing_keys[-1]
        existing_keys_str = f" (one of {existing_keys})" if existing_keys else ""
        return RuntimeError(
            f"Failed to find the {kind} '{name}'. "
            f"You may either use a {kind} from the registry{existing_keys_str} "
            f"or provide the full import path to the {kind} (e.g., '{existing_cls_path}')."
        )

    @classmethod
    def get_class(cls, name: str, mapping_name: str):
        existing_mapping = cls.mapping[mapping_name].get(name, None)
        if existing_mapping is not None:
            return existing_mapping

        # mapping be class path of type `{module_name}.{class_name}` (e.g., `matdeeplearn.trainers.PropertyTrainer`)
        if name.count(".") < 1:
            raise cls.__import_error(name, mapping_name)

        try:
            return _get_absolute_mapping(name)
        except RuntimeError as e:
            raise cls.__import_error(name, mapping_name) from e

    @classmethod
    def get_task_class(cls, name):
        return cls.get_class(name, "task_name_mapping")

    @classmethod
    def get_dataset_class(cls, name):
        return cls.get_class(name, "dataset_name_mapping")

    @classmethod
    def get_model_class(cls, name):
        return cls.get_class(name, "model_name_mapping")

    @classmethod
    def get_logger_class(cls, name):
        return cls.get_class(name, "logger_name_mapping")

    @classmethod
    def get_trainer_class(cls, name):
        return cls.get_class(name, "trainer_name_mapping")

    @classmethod
    def get_loss_class(cls, name):
        return cls.get_class(name, "loss_name_mapping")

    @classmethod
    def get_transform_class(cls, name, **kwargs):
        return cls.get_class(name, "transforms")(**kwargs)

    @classmethod
<<<<<<< HEAD
    def get_data_type_class(cls, name):
        return cls.get_class(name, "data_types")

    @classmethod
    def get_job_class(cls, name):
        return cls.get_class(name, "jobs")

    @classmethod
=======
>>>>>>> 3e9a0587
    def get(cls, name, default=None, no_warning=False):
        r"""Get an item from registry with key 'name'

        Args:
            name (string): Key whose value needs to be retreived.
            default: If passed and key is not in registry, default value will
                     be returned with a warning. Default: None
            no_warning (bool): If passed as True, warning when key doesn't exist
                               will not be generated. Useful for cgcnn's
                               internal operations. Default: False
        Usage::

            from matdeeplearn.common.registry import registry

            config = registry.get("config")
        """
        original_name = name
        name = name.split(".")
        value = cls.mapping["state"]
        for subname in name:
            value = value.get(subname, default)
            if value is default:
                break

        if (
            "writer" in cls.mapping["state"]
            and value == default
            and no_warning is False
        ):
            cls.mapping["state"]["writer"].write(
                "Key {} is not present in registry, returning default value "
                "of {}".format(original_name, default)
            )
        return value

    @classmethod
    def unregister(cls, name):
        r"""Remove an item from registry with key 'name'

        Args:
            name: Key which needs to be removed.
        Usage::

            from matdeeplearn.common.registry import registry

            config = registry.unregister("config")
        """
        return cls.mapping["state"].pop(name, None)


registry = Registry()<|MERGE_RESOLUTION|>--- conflicted
+++ resolved
@@ -15,6 +15,7 @@
 - Register a model: ``@registry.register_model``
 """
 import importlib
+from typing import Callable
 from typing import Callable
 
 
@@ -54,11 +55,8 @@
         "loss_name_mapping": {},
         "state": {},
         "transforms": {},
-<<<<<<< HEAD
         "jobs": {},
         "data_types": {},
-=======
->>>>>>> 3e9a0587
     }
 
     @classmethod
@@ -229,7 +227,6 @@
         return wrap_func
 
     @classmethod
-<<<<<<< HEAD
     def register_job(cls, job_name: str):
         """Registers a job function for bookkeeping."""
 
@@ -250,8 +247,6 @@
         return wrap_func
 
     @classmethod
-=======
->>>>>>> 3e9a0587
     def __import_error(cls, name: str, mapping_name: str):
         kind = mapping_name[: -len("_name_mapping")]
         mapping = cls.mapping.get(mapping_name, {})
@@ -320,7 +315,6 @@
         return cls.get_class(name, "transforms")(**kwargs)
 
     @classmethod
-<<<<<<< HEAD
     def get_data_type_class(cls, name):
         return cls.get_class(name, "data_types")
 
@@ -329,8 +323,6 @@
         return cls.get_class(name, "jobs")
 
     @classmethod
-=======
->>>>>>> 3e9a0587
     def get(cls, name, default=None, no_warning=False):
         r"""Get an item from registry with key 'name'
 
