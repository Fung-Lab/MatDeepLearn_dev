--- conflicted
+++ resolved
@@ -1,11 +1,14 @@
 import warnings
+from typing import List
 from typing import List
 
 import torch
 from torch.utils.data import random_split
 from torch_geometric.loader import DataLoader
 from torch_geometric.transforms import Compose
+from torch_geometric.transforms import Compose
 
+from matdeeplearn.common.registry import registry
 from matdeeplearn.common.registry import registry
 from matdeeplearn.preprocessor.datasets import LargeStructureDataset, StructureDataset
 
@@ -89,13 +92,8 @@
 
 def get_dataset(
     data_path,
-<<<<<<< HEAD
     transform_list: List[dict] = [],
     preprocess_kwargs: dict = {},
-=======
-    processed_file_name,
-    transform_list: List[dict] = [],
->>>>>>> 3e9a0587
     large_dataset=False,
 ):
     """
@@ -112,7 +110,6 @@
     transform_list: transformation function/classes to be applied
     """
 
-<<<<<<< HEAD
     transforms = []
     # set transform method
     for transform in transform_list:
@@ -123,11 +120,6 @@
                     **{**transform.get("args", {}), **preprocess_kwargs}
                 )
             )
-=======
-    # get on the fly transforms for use on dataset access
-    otf_transforms = get_otf_transforms(transform_list)
-
->>>>>>> 3e9a0587
     # check if large dataset is needed
     if large_dataset:
         Dataset = LargeStructureDataset
@@ -136,26 +128,15 @@
     composition = Compose(transforms) if len(transforms) > 0 else None
     dataset = Dataset(data_path, processed_data_path="", transform=composition)
 
-<<<<<<< HEAD
-=======
-    composition = Compose(otf_transforms) if len(otf_transforms) >= 1 else None
-        
-    dataset = Dataset(data_path, processed_data_path="", processed_file_name=processed_file_name, transform=composition)
-
->>>>>>> 3e9a0587
     return dataset
 
 
 def get_dataloader(
-<<<<<<< HEAD
     dataset,
     batch_size: int,
     num_workers: int = 0,
     sampler=None,
     shuffle=True,
-=======
-    dataset, batch_size: int, num_workers: int = 0, sampler=None, shuffle=True
->>>>>>> 3e9a0587
 ):
     """
     Returns a single dataloader for a given dataset
