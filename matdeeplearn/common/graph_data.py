--- conflicted
+++ resolved
@@ -8,7 +8,6 @@
 from matdeeplearn.common.registry import registry
 
 
-<<<<<<< HEAD
 @registry.register_data_type("no_increment_batch")
 class NoIncrementBatch(Data):
     def __inc__(self, key, value, *args, **kwargs) -> int:
@@ -20,7 +19,7 @@
         ):
             return None
         return super().__cat_dim__(key, value, *args, **kwargs)
-=======
+
 @registry.register_data_type("tokengt_data")
 class TokenGTData(Data):
     """Modifies TokenGT data to remove increment for edge_index.
@@ -29,7 +28,6 @@
 
     def __inc__(self, key: str, value: Any, *args, **kwargs) -> Any:
         return 0
->>>>>>> 6dbdf56d
 
 
 @registry.register_data_type("custom_batching")
