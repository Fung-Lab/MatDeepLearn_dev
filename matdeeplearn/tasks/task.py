import logging

from matdeeplearn.common.registry import registry

"""
These classes are used for running with a config file via command line
"""


class BaseTask:
    def __init__(self, config):
        self.config = config

    def setup(self, trainer):
        self.trainer = trainer
<<<<<<< HEAD
        use_checkpoint = self.config["model"]["load_model"]

=======
        use_checkpoint = self.config["model"].get("load_model", False)
>>>>>>> 3e9a0587
        if use_checkpoint:
            logging.info("Attempting to load most recent checkpoint...")
            self.trainer.load_checkpoint()
            logging.info("Recent checkpoint loaded successfully.")

        # save checkpoint path to runner state for slurm resubmissions
        # self.chkpt_path = os.path.join(
        #     self.trainer.config["cmd"]["checkpoint_dir"], "checkpoint.pt"
        # )

    def run(self):
        raise NotImplementedError


@registry.register_task("train")
class TrainTask(BaseTask):
    def _process_error(self, e: RuntimeError):
        e_str = str(e)
        if (
            "find_unused_parameters" in e_str
            and "torch.nn.parallel.DistributedDataParallel" in e_str
        ):
            for name, parameter in self.trainer.model.named_parameters():
                if parameter.requires_grad and parameter.grad is None:
                    logging.warning(
                        f"Parameter {name} has no gradient. Consider removing it from the model."
                    )

    def run(self):
        try:
            self.trainer.train()
        except RuntimeError as e:
            self._process_error(e)
            raise e

@registry.register_task("preprocess")
class PreprocessTask(BaseTask):
    def setup(self, trainer):
        del trainer
        pass
    
    def run(self):
        pass<|MERGE_RESOLUTION|>--- conflicted
+++ resolved
@@ -13,12 +13,8 @@
 
     def setup(self, trainer):
         self.trainer = trainer
-<<<<<<< HEAD
         use_checkpoint = self.config["model"]["load_model"]
 
-=======
-        use_checkpoint = self.config["model"].get("load_model", False)
->>>>>>> 3e9a0587
         if use_checkpoint:
             logging.info("Attempting to load most recent checkpoint...")
             self.trainer.load_checkpoint()
@@ -54,11 +50,12 @@
             self._process_error(e)
             raise e
 
+
 @registry.register_task("preprocess")
 class PreprocessTask(BaseTask):
     def setup(self, trainer):
         del trainer
         pass
-    
+
     def run(self):
         pass