--- conflicted
+++ resolved
@@ -70,13 +70,10 @@
     parser = flags.get_parser()
     args, override_args = parser.parse_known_args()
     config = build_config(args, override_args)
-<<<<<<< HEAD
 
     if config["task"].get("gpu_id", None) is not None:
         os.environ['CUDA_VISIBLE_DEVICES'] = config["task"]["gpu_id"]
-=======
     config["task"]["log_id"] = timestamp_id
->>>>>>> fcda46ac
     
     if not config["dataset"]["processed"]:
         process_data(config["dataset"])
